---
description: "Complete installation guide for NeMo Curator with system requirements, package extras, verification steps, and troubleshooting"
categories: ["getting-started"]
tags: ["installation", "system-requirements", "pypi", "source-install", "container", "verification", "troubleshooting"]
personas: ["admin-focused", "devops-focused", "data-scientist-focused", "mle-focused"]
difficulty: "beginner"
content_type: "how-to"
modality: "universal"
---

(admin-installation)=
# Installation Guide

This guide covers installing NeMo Curator and verifying your installation is working correctly. For configuration after installation, see [Configuration](admin-config).

## System Requirements

For comprehensive system requirements and production deployment specifications, see [Production Deployment Requirements](deployment/requirements.md).

**Quick Start Requirements:**
- **OS**: Ubuntu 22.04/20.04 (recommended) 
- **Python**: 3.10 or 3.12 (Python 3.11 is not supported)
- **Memory**: 16GB+ RAM for basic text processing
- **GPU** (optional): NVIDIA GPU with 16GB+ VRAM for acceleration

### Development vs Production

| Use Case | Requirements | See |
|----------|-------------|-----|
| **Local Development** | Minimum specs listed above | Continue below |
| **Production Clusters** | Detailed hardware, network, storage specs | [Deployment Requirements](deployment/requirements.md) |
| **Multi-node Setup** | Advanced infrastructure planning | [Deployment Options](deployment/index.md) |

---

## Installation Methods

Choose one of the following installation methods based on your needs:

::::{tab-set}

:::{tab-item} PyPI Installation (Recommended)

The simplest way to install NeMo Curator from the Python Package Index:

**CPU-only installation:**
```bash
pip install nemo-curator
```

**GPU-accelerated installation:**
```bash
pip install --extra-index-url https://pypi.nvidia.com nemo-curator[cuda12x]
```

**Full installation with all modules:**
```bash
pip install --extra-index-url https://pypi.nvidia.com nemo-curator[all]
```

:::

:::{tab-item} Source Installation

Install the latest development version directly from GitHub:

```bash
# Clone the repository
git clone https://github.com/NVIDIA/NeMo-Curator.git
cd NeMo-Curator

# Install with desired extras
pip install --extra-index-url https://pypi.nvidia.com ".[all]"
```

**Benefits:**
- Access to latest features and bug fixes
- Ability to modify source code for custom needs
- Easier contribution to the project

:::

:::{tab-item} Container Installation

NeMo Curator is available as a standalone container:

```{warning}
**Container Availability**: The standalone NeMo Curator container is currently in development. Check the [NGC Catalog](https://catalog.ngc.nvidia.com/orgs/nvidia/containers) for the latest availability and container path.
```

```bash
# Pull the container (path will be updated when available)
docker pull nvcr.io/nvidia/nemo-curator:latest

# Run the container with GPU support
docker run --gpus all -it --rm nvcr.io/nvidia/nemo-curator:latest

# For custom installations inside container
pip uninstall nemo-curator
rm -r /opt/NeMo-Curator
git clone https://github.com/NVIDIA/NeMo-Curator.git /opt/NeMo-Curator
pip install --extra-index-url https://pypi.nvidia.com "/opt/NeMo-Curator[all]"
```

**Benefits:**
- Pre-configured environment with all dependencies
- Consistent runtime across different systems
- Ideal for production deployments

:::

::::

---

## Package Extras

NeMo Curator provides several installation extras to install only the components you need:

```{list-table} Available Package Extras
:header-rows: 1
:widths: 20 30 50

* - Extra
  - Installation Command
  - Description
* - **Base**
  - `pip install nemo-curator`
  - CPU-only text curation modules
* - **dev**
  - `pip install nemo-curator[dev]`
  - Development tools (pre-commit, ruff, pytest)
* - **cuda12x**
  - `pip install --extra-index-url https://pypi.nvidia.com nemo-curator[cuda12x]`
  - CPU + GPU text curation with RAPIDS
<<<<<<< HEAD
* - **image_cuda12**
  - `pip install --extra-index-url https://pypi.nvidia.com nemo-curator[image_cuda12]`
=======
* - **audio_cpu**
  - `pip install nemo-curator[audio_cpu]`
  - CPU-only audio curation with NeMo Toolkit ASR
* - **audio_cuda12**
  - `pip install --extra-index-url https://pypi.nvidia.com nemo-curator[audio_cuda12]`
  - GPU-accelerated audio curation with NeMo Toolkit ASR
* - **image**
  - `pip install --extra-index-url https://pypi.nvidia.com nemo-curator[image]`
>>>>>>> 7a0208c4
  - CPU + GPU text and image curation
* - **all**
  - `pip install --extra-index-url https://pypi.nvidia.com nemo-curator[all]`
  - All stable modules (recommended)
```

---

## Installation Verification

After installation, verify that NeMo Curator is working correctly:

### 1. Basic Import Test

```python
# Test basic imports
import nemo_curator
print(f"NeMo Curator version: {nemo_curator.__version__}")

# Test core modules
from nemo_curator.datasets import DocumentDataset
from nemo_curator.modules import ExactDuplicates
print("✓ Core modules imported successfully")
```

### 2. GPU Availability Check

If you installed GPU support, verify GPU access:

```python
# Check GPU availability
try:
    import cudf
    import dask_cudf
    print("✓ GPU modules available")
    
    # Test GPU memory
    import cupy
    mempool = cupy.get_default_memory_pool()
    print(f"✓ GPU memory pool initialized: {mempool.total_bytes() / 1e9:.1f} GB")
except ImportError as e:
    print(f"⚠ GPU modules not available: {e}")
```

### 3. CLI Tools Verification

Test that command-line tools are properly installed:

```bash
# Check if CLI tools are available
text_cleaning --help
add_id --help
gpu_exact_dups --help

# Test specific functionality
echo '{"id": "doc1", "text": "Hello world"}' | text_cleaning --input-format jsonl
```

### 4. Dask Cluster Test

Verify distributed computing capabilities:

```python
from nemo_curator.utils.distributed_utils import get_client

# Test local cluster creation
client = get_client(cluster_type="local", n_workers=2)
print(f"✓ Dask cluster created: {client}")

# Test basic distributed operation
import dask.dataframe as dd
df = dd.from_pandas(pd.DataFrame({"x": [1, 2, 3, 4]}), npartitions=2)
result = df.x.sum().compute()
print(f"✓ Distributed computation successful: {result}")

client.close()
```

---

## Common Installation Issues

### CUDA/GPU Issues

**Problem**: GPU modules not available after installation
```bash
ImportError: No module named 'cudf'
```

**Solutions**:
1. Ensure you installed with the correct extra: `nemo-curator[cuda12x]` or `nemo-curator[all]`
2. Verify CUDA is properly installed: `nvidia-smi`
3. Check CUDA version compatibility (CUDA 12.0+ required)
4. Install RAPIDS manually: `pip install --extra-index-url https://pypi.nvidia.com cudf-cu12`

### Python Version Issues

**Problem**: Installation fails with Python version errors
```bash
ERROR: Package 'nemo_curator' requires a different Python: 3.9.0 not in '>=3.10'
```

**Solutions**:
1. Upgrade to Python 3.10 or 3.12
2. Use conda to manage Python versions: `conda create -n curator python=3.12`
3. Avoid Python 3.11 (not supported due to RAPIDS compatibility)

### Network/Registry Issues

**Problem**: Cannot access NVIDIA PyPI registry
```bash
ERROR: Could not find a version that satisfies the requirement cudf-cu12
```

**Solutions**:
1. Ensure you're using the NVIDIA registry: `--extra-index-url https://pypi.nvidia.com`
2. Check network connectivity to PyPI and NVIDIA registry
3. Try installing with `--trusted-host pypi.nvidia.com`
4. Use container installation as alternative

### Memory Issues

**Problem**: Installation fails due to insufficient memory
```bash
MemoryError: Unable to allocate array
```

**Solutions**:
1. Increase system memory or swap space
2. Install packages individually rather than `[all]`
3. Use `--no-cache-dir` flag: `pip install --no-cache-dir nemo-curator[all]`
4. Consider container installation

---

## Next Steps

Choose your next step based on your goals:

### For Local Development & Learning
1. **Try a tutorial**: Start with [Get Started guides](../get-started/index.md)
2. **Configure your environment**: See [Configuration Guide](config/index.md) for basic setup

### For Production Deployment
1. **Review requirements**: See [Production Deployment Requirements](deployment/requirements.md)
2. **Choose deployment method**: See [Deployment Options](deployment/index.md)
3. **Configure for production**: See [Configuration Guide](config/index.md) for advanced settings

```{seealso}
- [Configuration Guide](config/index.md) - Configure NeMo Curator for your environment
- [Container Environments](../reference/infrastructure/container-environments.md) - Container-specific setup
- [Deployment Requirements](deployment/requirements.md) - Production deployment prerequisites
``` <|MERGE_RESOLUTION|>--- conflicted
+++ resolved
@@ -133,19 +133,12 @@
 * - **cuda12x**
   - `pip install --extra-index-url https://pypi.nvidia.com nemo-curator[cuda12x]`
   - CPU + GPU text curation with RAPIDS
-<<<<<<< HEAD
-* - **image_cuda12**
-  - `pip install --extra-index-url https://pypi.nvidia.com nemo-curator[image_cuda12]`
-=======
 * - **audio_cpu**
   - `pip install nemo-curator[audio_cpu]`
   - CPU-only audio curation with NeMo Toolkit ASR
 * - **audio_cuda12**
   - `pip install --extra-index-url https://pypi.nvidia.com nemo-curator[audio_cuda12]`
   - GPU-accelerated audio curation with NeMo Toolkit ASR
-* - **image**
-  - `pip install --extra-index-url https://pypi.nvidia.com nemo-curator[image]`
->>>>>>> 7a0208c4
   - CPU + GPU text and image curation
 * - **all**
   - `pip install --extra-index-url https://pypi.nvidia.com nemo-curator[all]`
