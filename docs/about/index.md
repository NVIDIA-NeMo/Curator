--- conflicted
+++ resolved
@@ -19,13 +19,9 @@
 ## Target Users
 
 - **Data scientists and machine learning engineers**: Build and curate datasets for LLMs, generative models, and multimodal AI.
-<<<<<<< HEAD
+
 - **Cluster administrators and DevOps professionals**: Deploy and scale curation pipelines on Kubernetes or Slurm clusters.
 - **Researchers**: Experiment with new data curation techniques, synthetic data generation, and ablation studies.
-=======
-- **Cluster administrators and DevOps professionals**: Deploy and scale curation pipelines on Kubernetes, Slurm, or Apache Spark clusters.
-- **Researchers**: Experiment with new data curation techniques and ablation studies.
->>>>>>> 76974c75
 - **Enterprises**: Ensure data privacy, compliance, and quality for production AI workflows.
 
 ## How It Works
