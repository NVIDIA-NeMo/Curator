.. _data-curator-semdedup:

#######################################################
Semantic Deduplication
#######################################################

-----------------------------------------
Background
-----------------------------------------

Semantic deduplication is an advanced technique for removing redundant data from large datasets by identifying and eliminating semantically similar data points.
Unlike exact or fuzzy deduplication, which focus on textual similarity, semantic deduplication leverages the semantic meaning of the content to identify duplicates.

As outlined in the paper `SemDeDup: Data-efficient learning at web-scale through semantic deduplication <https://arxiv.org/pdf/2303.09540>`_ by Abbas et al.,
this method can significantly reduce dataset size while maintaining or even improving model performance.
 Semantic deduplication is particularly effective for large, uncurated web-scale datasets, where it can remove up to 50% of the data with minimal performance loss.
The semantic deduplication module in NeMo Curator uses embeddings to identify and remove "semantic duplicates" - data pairs that are semantically similar but not exactly identical.
While this documentation primarily focuses on text-based deduplication, the underlying principles can be extended to other modalities with appropriate embedding models.

-----------------------------------------
How It Works
-----------------------------------------

The SemDeDup algorithm consists of the following main steps:

1. Embedding Generation: Each data point is embedded using a pre-trained model.
2. Clustering: The embeddings are clustered into k clusters using k-means clustering.
3. Similarity Computation: Within each cluster, pairwise cosine similarities are computed.
4. Duplicate Identification: Data pairs with cosine similarity above a threshold are considered semantic duplicates.
5. Duplicate Removal: From each group of semantic duplicates within a cluster, one representative datapoint is kept (typically the one with the lowest cosine similarity to the cluster centroid) and the rest are removed.

-----------------------------------------
Configure Semantic Deduplication
-----------------------------------------

Semantic deduplication in NeMo Curator can be configured using a YAML file. Here's an example ``sem_dedup_config.yaml``:

.. code-block:: yaml

    # Configuration file for semantic dedup
    cache_dir: "semdedup_cache"
    num_files: -1

    # Embeddings configuration
    embedding_model_name_or_path: "sentence-transformers/all-MiniLM-L6-v2"
    embedding_batch_size: 128
    embeddings_save_loc: "embeddings"
    embedding_pooling_strategy: "mean_pooling"
    embedding_column: "embeddings"
    write_embeddings_to_disk: true
    write_to_filename: false

    # Clustering configuration
<<<<<<< HEAD
    clustering_save_loc: "clustering_results"
    n_clusters: 1000
    max_iter: 100
    kmeans_with_cos_dist: false

    # Semdedup configuration
    which_to_keep: "hard"
=======
    max_iter: 100
    n_clusters: 1000
    clustering_save_loc: "clustering_results"
>>>>>>> 0158d93f
    sim_metric: "cosine"
    which_to_keep: "hard"
    sort_clusters: true
    kmeans_with_cos_dist: false
    clustering_input_partition_size: "2gb"

    # Extract dedup configuration
    eps_thresholds:
      - 0.01
      - 0.001

    # Which threshold to use for extracting deduped data
    eps_to_extract: 0.01

You can customize this configuration file to suit your specific needs and dataset characteristics.

-----------------------------------------
Change Embedding Models
-----------------------------------------

One of the key advantages of the semantic deduplication module is its flexibility in using different pre-trained models for embedding generation.
You can easily change the embedding model by modifying the ``embedding_model_name_or_path`` parameter in the configuration file.

For example, to use a different sentence transformer model, you could change:

.. code-block:: yaml

    embedding_model_name_or_path: "sentence-transformers/all-MiniLM-L6-v2"

to:

.. code-block:: yaml

    embedding_model_name_or_path: "facebook/opt-125m"

The module supports various types of models, including:

1. Sentence Transformers: Ideal for text-based semantic similarity tasks.
2. Custom models: You can use your own pre-trained models by specifying the path to the model.

When changing the model, ensure that:

1. The model is compatible with the data type you're working with (primarily text for this module).
2. You adjust the ``embedding_batch_size`` parameter as needed, as different models may have different memory requirements.
3. The chosen model is appropriate for the language or domain of your dataset.

By selecting an appropriate embedding model, you can optimize the semantic deduplication process for your specific use case and potentially improve the quality of the deduplicated dataset.

-----------------------------------------
Deduplication Thresholds
-----------------------------------------

The semantic deduplication process is controlled by two key threshold parameters:

.. code-block:: yaml

    eps_thresholds:
      - 0.01
      - 0.001

    eps_to_extract: 0.01

1. ``eps_thresholds``: A list of similarity thresholds used to compute semantic matches. Each threshold represents a different level of strictness in determining duplicates.
                     Lower values are more strict, requiring higher similarity for documents to be considered duplicates.

2. ``eps_to_extract``: The specific threshold used for the final extraction of deduplicated data.
                     This value must be one of the thresholds listed in ``eps_thresholds``.

This two-step approach offers several advantages:

* Flexibility to compute matches at multiple thresholds without rerunning the entire process.
* Ability to analyze the impact of different thresholds on your dataset.
* Option to fine-tune the final threshold based on specific needs without recomputing all matches.

When choosing appropriate thresholds:

* Lower thresholds (e.g., 0.001): More strict, resulting in less deduplication but higher confidence in the identified duplicates.
* Higher thresholds (e.g., 0.1): Less strict, leading to more aggressive deduplication but potentially removing documents that are only somewhat similar.

We recommended that you experiment with different threshold values to find the optimal balance between data reduction and maintaining dataset diversity and quality.
The impact of these thresholds can vary depending on the nature and size of your dataset.

Remember, if you want to extract data using a threshold that's not in ``eps_thresholds``, you'll need to recompute the semantic matches with the new threshold included in the list.

-----------------------------------------
Usage
-----------------------------------------

Before running semantic deduplication, ensure that each document/datapoint in your dataset has a unique identifier.
You can use the ``add_id`` module from NeMo Curator if needed:

.. code-block:: python

    from nemo_curator import AddId
    from nemo_curator.datasets import DocumentDataset

    add_id = AddId(id_field="doc_id")
    dataset = DocumentDataset.read_json("input_file_path", add_filename=True)
    id_dataset = add_id(dataset)
    id_dataset.to_json("output_file_path", write_to_filename=True)


To perform semantic deduplication, you can either use individual components or the SemDedup class with a configuration file.

Use Individual Components
##########################

1. Embedding Creation:

.. code-block:: python

    from nemo_curator import EmbeddingCreator

    # Step 1: Embedding Creation
    embedding_creator = EmbeddingCreator(
        embedding_model_name_or_path="path/to/pretrained/model",
        embedding_batch_size=128,
        cache_dir="path/to/output",
        embeddings_save_loc="embeddings",
        input_column="text",
        logger="path/to/log/dir",
    )
    embeddings_dataset = embedding_creator(dataset)


2. Clustering:

.. code-block:: python

    from nemo_curator import ClusteringModel

    # Step 2: Clustering
    clustering_model = ClusteringModel(
        id_column="doc_id",
        max_iter=100,
        n_clusters=50000,
        cache_dir="path/to/output",
        clustering_save_loc="clustering_results",
        logger="path/to/log/dir"
    )
    clustered_dataset = clustering_model(embeddings_dataset)

3. Semantic Deduplication:

.. code-block:: python

    from nemo_curator import SemanticClusterLevelDedup

    # Step 3: Semantic Deduplication
    semantic_dedup = SemanticClusterLevelDedup(
        n_clusters=50000,
        id_column="doc_id",
        id_column_type="str",
        which_to_keep="hard",
        output_dir="path/to/output/deduped",
        # cache_dir and clustering_save_loc should match ClusteringModel
        cache_dir="path/to/output",
        clustering_save_loc="clustering_results",
        logger="path/to/log/dir"
    )
    semantic_dedup.compute_semantic_match_dfs()
    deduplicated_dataset_ids = semantic_dedup.extract_dedup_data(eps_to_extract=0.07)

Use the SemDedup Class
#######################

Alternatively, you can use the SemDedup class to perform all steps:

.. code-block:: python

    from nemo_curator import SemDedup, SemDedupConfig
    import yaml

    # Load configuration from YAML file
    with open("sem_dedup_config.yaml", "r") as config_file:
        config_dict = yaml.safe_load(config_file)

    # Create SemDedupConfig object
    config = SemDedupConfig(**config_dict)

    # Initialize SemDedup with the configuration
    sem_dedup = SemDedup(
        config=config,
        input_column="text",
        id_column="doc_id",
        id_column_type="str",
        logger="path/to/log/dir",
    )

    # Perform semantic deduplication
    deduplicated_dataset_ids = sem_dedup(dataset)

This approach allows for easy experimentation with different configurations and models without changing the core code.

-----------------------------------------
Parameters
-----------------------------------------

Key parameters in the configuration file include:

- ``embedding_model_name_or_path``: Path or identifier for the pre-trained model used for embedding generation.
- ``embedding_batch_size``: Number of samples to process in each embedding batch.
- ``n_clusters``: Number of clusters for k-means clustering.
- ``eps_to_extract``: Deduplication threshold. Higher values result in more aggressive deduplication.
- ``which_to_keep``: Strategy for choosing which duplicate to keep ("hard" or "soft").

-----------------------------------------
Output
-----------------------------------------

The semantic deduplication process produces a deduplicated dataset, typically reducing the dataset size by 20-50% while maintaining or improving model performance. The output includes:

1. Embeddings for each datapoint.
2. Cluster assignments for each datapoint.
3. A list of semantic duplicates.
4. The final deduplicated dataset.

-----------------------------------------
Performance Considerations
-----------------------------------------

Semantic deduplication is computationally intensive, especially for large datasets. However, the benefits in terms of reduced training time and improved model performance often outweigh the upfront cost. Consider the following:

- Use GPU acceleration for faster embedding generation and clustering.
- Adjust the number of clusters (``n_clusters``) based on your dataset size and available computational resources.
- The ``eps_to_extract`` parameter allows you to control the trade-off between dataset size reduction and potential information loss.

For more details on the algorithm and its performance implications, refer to the original paper: `SemDeDup: Data-efficient learning at web-scale through semantic deduplication <https://arxiv.org/pdf/2303.09540>`_ by Abbas et al.<|MERGE_RESOLUTION|>--- conflicted
+++ resolved
@@ -51,19 +51,9 @@
     write_to_filename: false
 
     # Clustering configuration
-<<<<<<< HEAD
-    clustering_save_loc: "clustering_results"
-    n_clusters: 1000
-    max_iter: 100
-    kmeans_with_cos_dist: false
-
-    # Semdedup configuration
-    which_to_keep: "hard"
-=======
     max_iter: 100
     n_clusters: 1000
     clustering_save_loc: "clustering_results"
->>>>>>> 0158d93f
     sim_metric: "cosine"
     which_to_keep: "hard"
     sort_clusters: true
