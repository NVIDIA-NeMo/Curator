--- conflicted
+++ resolved
@@ -84,27 +84,6 @@
         )
         np.testing.assert_array_equal(max_indices_ref.tolist(), max_indices_test.tolist())
 
-<<<<<<< HEAD
-=======
-    @pytest.mark.skip(reason="This test needs to be debugged")
-    def test_pairwise_cosine_similarity_cpu_device(self) -> None:
-        """Test that CPU device returns numpy arrays instead of cupy arrays."""
-        cpu_embeddings = self.input_embeddings.cpu()
-        max_similarity, max_indices = pairwise_cosine_similarity_batched(cpu_embeddings, batch_size=2)
-
-        # Check that results are numpy arrays, not cupy arrays
-        assert isinstance(max_similarity, np.ndarray)
-        assert isinstance(max_indices, np.ndarray)
-
-        np.testing.assert_allclose(
-            max_similarity,
-            self.expected_pairwise_similarity,
-            rtol=1e-6,
-            atol=1e-6,
-        )
-        np.testing.assert_array_equal(max_indices, self.expected_indices)
-
->>>>>>> 25a94a61
 
 @pytest.mark.gpu
 class TestPairwiseCosineSimilarityStage:
