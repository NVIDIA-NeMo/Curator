"""Test suite for VideoReaderStage and VideoReader."""

import pathlib
from unittest import mock
from unittest.mock import patch

import pytest

from ray_curator.stages.io.reader.file_partitioning import FilePartitioningStage
from ray_curator.stages.video.io.video_reader import VideoReader, VideoReaderStage
from ray_curator.tasks.file_group import FileGroupTask
from ray_curator.tasks.video import Video, VideoMetadata, VideoTask


class TestVideoReaderStage:
    """Test suite for VideoReaderStage."""

    def test_stage_properties(self) -> None:
        """Test stage properties."""
        stage = VideoReaderStage()
        assert stage.name == "video_reader"
        assert stage.inputs() == (["data"], [])
        assert stage.outputs() == (["data"], ["source_bytes", "metadata"])

    def test_stage_initialization(self) -> None:
        """Test stage initialization with different parameters."""
        # Test default initialization
        stage = VideoReaderStage()
        assert stage.verbose is False

        # Test with verbose mode
        stage = VideoReaderStage(verbose=True)
        assert stage.verbose is True

    def test_download_video_bytes_success(self) -> None:
        """Test _download_video_bytes method with successful file reading."""
        # Create a mock file with test data
        test_data = b"test video data"

        with patch("pathlib.Path.open", mock.mock_open(read_data=test_data)):
            video = Video(input_video=pathlib.Path("/test/video.mp4"))
            stage = VideoReaderStage()

            result = stage._download_video_bytes(video)

            assert result is True
            assert video.source_bytes == test_data
            assert "download" not in video.errors

    def test_download_video_bytes_file_not_found(self) -> None:
        """Test _download_video_bytes method when file cannot be read."""
        with patch("pathlib.Path.open", side_effect=FileNotFoundError("File not found")):
            video = Video(input_video=pathlib.Path("/test/nonexistent.mp4"))
            stage = VideoReaderStage()

            result = stage._download_video_bytes(video)

            assert result is False
            assert video.source_bytes is None
            assert "download" in video.errors
            assert "File not found" in video.errors["download"]

    def test_download_video_bytes_none_bytes_fallback(self) -> None:
        """Test _download_video_bytes handles None source_bytes case."""
        with patch("pathlib.Path.open", mock.mock_open(read_data=b"")):
            video = Video(input_video=pathlib.Path("/test/video.mp4"))
            # Simulate the actual behavior where source_bytes could become None
            stage = VideoReaderStage()

            # First call the method
            result = stage._download_video_bytes(video)
            # Then manually set to None to test the fallback
            video.source_bytes = None
            result = stage._download_video_bytes(video)

            assert result is True
            assert video.source_bytes == b""

    def test_download_video_bytes_s3_error(self) -> None:
        """Test _download_video_bytes raises error for S3 paths."""
        video = Video(input_video="s3://bucket/video.mp4")
        stage = VideoReaderStage()

        result = stage._download_video_bytes(video)

        assert result is False
        assert "S3 client is required" in video.errors["download"]

    def test_extract_and_validate_metadata_success(self) -> None:
        """Test _extract_and_validate_metadata with successful metadata extraction."""
        video = Video(input_video=pathlib.Path("/test/video.mp4"))
        video.metadata = VideoMetadata(
            video_codec="h264",
            pixel_format="yuv420p",
            width=1920,
            height=1080,
            framerate=30.0,
            duration=60.0,
            bit_rate_k=5000
        )

        # Mock populate_metadata to set metadata
        with patch.object(video, "populate_metadata", return_value=None):
            stage = VideoReaderStage()
            result = stage._extract_and_validate_metadata(video)

            assert result is True

    def test_extract_and_validate_metadata_exception(self) -> None:
        """Test _extract_and_validate_metadata handles exceptions gracefully."""
        video = Video(input_video=pathlib.Path("/test/video.mp4"))

        # Mock populate_metadata to raise an exception
        with (
            patch.object(video, "populate_metadata", side_effect=Exception("Metadata error")),
            patch("ray_curator.stages.video.io.video_reader.logger.warning") as mock_warn
        ):
            stage = VideoReaderStage()
            result = stage._extract_and_validate_metadata(video)

            assert result is False
            # The actual implementation logs a warning, doesn't store error in video.errors
            mock_warn.assert_called_with("Failed to extract metadata for /test/video.mp4: Metadata error")

    def test_log_video_info(self) -> None:
        """Test _log_video_info method logs video information."""
        video = Video(
            input_video=pathlib.Path("/test/video.mp4"),
            source_bytes=b"test data",
            metadata=VideoMetadata(
                video_codec="h264",
                pixel_format="yuv420p",
                width=1920,
                height=1080,
                framerate=30.0,
                duration=60.0,
                bit_rate_k=5000
            )
        )

        with patch("ray_curator.stages.video.io.video_reader.logger.info") as mock_log:
            stage = VideoReaderStage()
            stage._log_video_info(video)

            # Should log video information
            mock_log.assert_called()
            call_args = mock_log.call_args[0][0]
            assert "Downloaded" in call_args
            assert "video.mp4" in call_args

    def test_process_success(self) -> None:
        """Test process method with successful execution."""
        file_path = "/test/video.mp4"
        file_group_task = FileGroupTask(
            task_id="test_task",
            dataset_name="test_dataset",
            data=[file_path]
        )

        with (
            patch.object(VideoReaderStage, "_download_video_bytes", return_value=True),
            patch.object(VideoReaderStage, "_extract_and_validate_metadata", return_value=True)
        ):
            stage = VideoReaderStage()
            result = stage.process(file_group_task)

            assert isinstance(result, VideoTask)
            assert result.task_id == f"{file_path}_processed"
            assert result.dataset_name == "test_dataset"
            assert isinstance(result.data, Video)
            assert result.data.input_video == pathlib.Path(file_path)

    def test_process_multiple_files_error(self) -> None:
        """Test process method raises error with multiple files."""
        file_group_task = FileGroupTask(
            task_id="test_task",
            dataset_name="test_dataset",
            data=["/test/video1.mp4", "/test/video2.mp4"]
        )

        stage = VideoReaderStage()

        with pytest.raises(ValueError, match="Expected 1 file, got 2"):
            stage.process(file_group_task)

    def test_process_download_failure(self) -> None:
        """Test process method when download fails."""
        file_path = "/test/video.mp4"
        file_group_task = FileGroupTask(
            task_id="test_task",
            dataset_name="test_dataset",
            data=[file_path]
        )

        with patch.object(VideoReaderStage, "_download_video_bytes", return_value=False):
            stage = VideoReaderStage()
            result = stage.process(file_group_task)

            assert isinstance(result, VideoTask)
            assert result.task_id == f"{file_path}_processed"

    def test_process_metadata_failure(self) -> None:
        """Test process method when metadata extraction fails."""
        file_path = "/test/video.mp4"
        file_group_task = FileGroupTask(
            task_id="test_task",
            dataset_name="test_dataset",
            data=[file_path]
        )

        with (
            patch.object(VideoReaderStage, "_download_video_bytes", return_value=True),
            patch.object(VideoReaderStage, "_extract_and_validate_metadata", return_value=False)
        ):
            stage = VideoReaderStage()
            result = stage.process(file_group_task)

            assert isinstance(result, VideoTask)
            assert result.task_id == f"{file_path}_processed"

    def test_process_preserves_metadata(self) -> None:
        """Test process method preserves task metadata and stage performance."""
        file_path = "/test/video.mp4"
        original_metadata = {"source": "test", "batch": 1}
        original_stage_perf = [{"stage": "prev_stage", "time": 1.0}]

        file_group_task = FileGroupTask(
            task_id="test_task",
            dataset_name="test_dataset",
            data=[file_path],
            _metadata=original_metadata,
            _stage_perf=original_stage_perf
        )

        with (
            patch.object(VideoReaderStage, "_download_video_bytes", return_value=True),
            patch.object(VideoReaderStage, "_extract_and_validate_metadata", return_value=True)
        ):
            stage = VideoReaderStage()
            result = stage.process(file_group_task)

            assert result._metadata == original_metadata
            assert result._stage_perf == original_stage_perf

    def test_process_with_verbose_logging(self) -> None:
        """Test process method enables verbose logging when configured."""
        file_path = "/test/video.mp4"
        file_group_task = FileGroupTask(
            task_id="test_task",
            dataset_name="test_dataset",
            data=[file_path]
        )

        with (
            patch.object(VideoReaderStage, "_download_video_bytes", return_value=True),
            patch.object(VideoReaderStage, "_extract_and_validate_metadata", return_value=True),
            patch.object(VideoReaderStage, "_log_video_info") as mock_log
        ):
            stage = VideoReaderStage(verbose=True)
            stage.process(file_group_task)

            mock_log.assert_called_once()
            # Check that the video passed to log method has the correct input_video
            logged_video = mock_log.call_args[0][0]
            assert logged_video.input_video == pathlib.Path(file_path)

    def test_download_video_bytes_error_handling(self) -> None:
        """Test _download_video_bytes error handling and logging."""
        video = Video(input_video=pathlib.Path("/test/nonexistent.mp4"))

        with (
            patch("pathlib.Path.open", side_effect=FileNotFoundError("Test error")),
            patch("ray_curator.stages.video.io.video_reader.logger.error") as mock_log
        ):
            stage = VideoReaderStage()
            result = stage._download_video_bytes(video)

            assert result is False
            assert "download" in video.errors
            assert "Test error" in video.errors["download"]
            mock_log.assert_called_once()


    def test_download_video_bytes_io_error(self) -> None:
        """Test _download_video_bytes handles general IO errors."""
        video = Video(input_video=pathlib.Path("/test/corrupted.mp4"))

        with patch("pathlib.Path.open", side_effect=OSError("IO error occurred")):
            stage = VideoReaderStage()
            result = stage._download_video_bytes(video)

            assert result is False
            assert "download" in video.errors
            assert "IO error occurred" in video.errors["download"]

    def test_download_video_bytes_empty_file(self) -> None:
        """Test _download_video_bytes with empty file."""
        with patch("pathlib.Path.open", mock.mock_open(read_data=b"")):
            video = Video(input_video=pathlib.Path("/test/empty.mp4"))
            stage = VideoReaderStage()

            result = stage._download_video_bytes(video)

            assert result is True
            assert video.source_bytes == b""
            assert "download" not in video.errors

    def test_download_video_bytes_large_file(self) -> None:
        """Test _download_video_bytes with large file data."""
        large_data = b"x" * (10 * 1024 * 1024)  # 10MB of test data

        with patch("pathlib.Path.open", mock.mock_open(read_data=large_data)):
            video = Video(input_video=pathlib.Path("/test/large.mp4"))
            stage = VideoReaderStage()

            result = stage._download_video_bytes(video)

            assert result is True
            assert video.source_bytes == large_data
            assert len(video.source_bytes) == 10 * 1024 * 1024

    def test_extract_and_validate_metadata_missing_codec_warning(self) -> None:
        """Test metadata validation warns about missing video codec."""
        video = Video(input_video=pathlib.Path("/test/video.mp4"))
        video.metadata = VideoMetadata(video_codec=None, pixel_format="yuv420p")

        with (
            patch.object(video, "populate_metadata", return_value=None),
            patch("ray_curator.stages.video.io.video_reader.logger.warning") as mock_warn
        ):
            stage = VideoReaderStage()
            result = stage._extract_and_validate_metadata(video)

            assert result is True
            mock_warn.assert_any_call("Codec could not be extracted for /test/video.mp4!")

    def test_extract_and_validate_metadata_missing_pixel_format_warning(self) -> None:
        """Test metadata validation warns about missing pixel format."""
        video = Video(input_video=pathlib.Path("/test/video.mp4"))
        video.metadata = VideoMetadata(video_codec="h264", pixel_format=None)

        with (
            patch.object(video, "populate_metadata", return_value=None),
            patch("ray_curator.stages.video.io.video_reader.logger.warning") as mock_warn
        ):
            stage = VideoReaderStage()
            result = stage._extract_and_validate_metadata(video)

            assert result is True
            mock_warn.assert_any_call("Pixel format could not be extracted for /test/video.mp4!")

    def test_extract_and_validate_metadata_multiple_warnings(self) -> None:
        """Test metadata validation warns about multiple missing fields."""
        video = Video(input_video=pathlib.Path("/test/video.mp4"))
        video.metadata = VideoMetadata(video_codec=None, pixel_format=None)

        with (
            patch.object(video, "populate_metadata", return_value=None),
            patch("ray_curator.stages.video.io.video_reader.logger.warning") as mock_warn
        ):
            stage = VideoReaderStage()
            result = stage._extract_and_validate_metadata(video)

            assert result is True
            assert mock_warn.call_count == 2

    def test_format_metadata_for_logging_complete_metadata(self) -> None:
        """Test _format_metadata_for_logging with complete metadata."""
        video = Video(
            input_video=pathlib.Path("/test/video.mp4"),
            source_bytes=b"test data" * 1000,
            metadata=VideoMetadata(
                size=9000,  # Set size so weight calculation works
                width=1920,
                height=1080,
                framerate=30.0,
                duration=120.0,
                bit_rate_k=5000
            )
        )

        stage = VideoReaderStage()
        formatted = stage._format_metadata_for_logging(video)

        assert formatted["size"] == "9,000B"
        assert formatted["res"] == "1920x1080"
        assert formatted["fps"] == "30.0"
        assert formatted["duration"] == "2m"
        assert formatted["weight"] == "0.40"  # 120/300 = 0.4 (assuming fraction = 1.0)
        assert formatted["bit_rate"] == "5000K"

    def test_format_metadata_for_logging_missing_metadata(self) -> None:
        """Test _format_metadata_for_logging with missing metadata fields."""
        video = Video(
            input_video=pathlib.Path("/test/video.mp4"),
            source_bytes=None,
            metadata=VideoMetadata(
                width=None,
                height=None,
                framerate=None,
                duration=None,
                bit_rate_k=None
            )
        )

        stage = VideoReaderStage()
        formatted = stage._format_metadata_for_logging(video)

        assert formatted["size"] == "0B"
        assert formatted["res"] == "unknownxunknown"
        assert formatted["fps"] == "unknown"
        assert formatted["duration"] == "unknown"
        assert formatted["weight"] == "unknown"
        assert formatted["bit_rate"] == "unknown"

    def test_format_metadata_for_logging_partial_metadata(self) -> None:
        """Test _format_metadata_for_logging with partial metadata."""
        video = Video(
            input_video=pathlib.Path("/test/video.mp4"),
            source_bytes=b"data",
            metadata=VideoMetadata(
                width=1280,
                height=None,
                framerate=25.5,
                duration=None,
                bit_rate_k=3000
            )
        )

<<<<<<< HEAD
        # Test with video_limit
        stage = VideoReaderStage(input_video_path="/test/path", video_limit=10)
        assert stage.video_limit == 10

    def test_ray_stage_spec(self) -> None:
        """Test that ray_stage_spec returns the correct values."""
        stage = VideoReaderStage(input_video_path="/test/path")
        spec = stage.ray_stage_spec()

        # Verify the expected keys and values based on the git diff
        from ray_curator.backends.experimental.ray_data.utils import RayStageSpecKeys
        assert spec[RayStageSpecKeys.IS_FANOUT_STAGE] is True

    @patch("ray_curator.stages.video.io.video_reader.get_all_files_paths_under")
    def test_process_success(self, mock_get_files: "MagicMock") -> None:
        """Test process method with successful file discovery."""
        mock_get_files.return_value = ["/test/video1.mp4", "/test/video2.avi"]

        stage = VideoReaderStage(input_video_path="/test/path")
        result = stage.process(_EmptyTask(task_id="empty", dataset_name="empty", data=None))

        assert len(result) == 2
        assert all(isinstance(task, VideoTask) for task in result)
        assert result[0].task_id == "/test/video1.mp4_processed"
        assert result[1].task_id == "/test/video2.avi_processed"
        assert result[0].dataset_name == "/test/path"
        assert result[1].dataset_name == "/test/path"

        # Check that the video objects are created correctly
        assert isinstance(result[0].data, Video)
        assert isinstance(result[1].data, Video)
        assert result[0].data.input_video == pathlib.Path("/test/video1.mp4")
        assert result[1].data.input_video == pathlib.Path("/test/video2.avi")

        mock_get_files.assert_called_once_with(
            "/test/path",
            recurse_subdirectories=True,
            keep_extensions=[".mp4", ".mov", ".avi", ".mkv", ".webm"],
        )

    @patch("ray_curator.stages.video.io.video_reader.get_all_files_paths_under")
    def test_process_with_video_limit(self, mock_get_files: "MagicMock") -> None:
        """Test process method with video limit applied."""
        mock_get_files.return_value = [
            "/test/video1.mp4",
            "/test/video2.avi",
            "/test/video3.mkv",
            "/test/video4.webm",
=======
        stage = VideoReaderStage()
        formatted = stage._format_metadata_for_logging(video)

        assert formatted["size"] == "4B"
        assert formatted["res"] == "1280xunknown"
        assert formatted["fps"] == "25.5"
        assert formatted["duration"] == "unknown"
        assert formatted["weight"] == "unknown"
        assert formatted["bit_rate"] == "3000K"

    def test_process_no_files_error(self) -> None:
        """Test process method raises error with no files."""
        file_group_task = FileGroupTask(
            task_id="test_task",
            dataset_name="test_dataset",
            data=[]
        )

        stage = VideoReaderStage()

        with pytest.raises(ValueError, match="Expected 1 file, got 0"):
            stage.process(file_group_task)

    def test_process_creates_correct_task_id(self) -> None:
        """Test process method creates correct task ID from file path."""
        test_cases = [
            "/simple/path/video.mp4",
            "/complex/path with spaces/my_video.avi",
            "relative/path/test.mkv",
            "single_file.webm"
>>>>>>> efbc1f68
        ]

        for file_path in test_cases:
            file_group_task = FileGroupTask(
                task_id="original_task",
                dataset_name="test_dataset",
                data=[file_path]
            )

            with (
                patch.object(VideoReaderStage, "_download_video_bytes", return_value=True),
                patch.object(VideoReaderStage, "_extract_and_validate_metadata", return_value=True)
            ):
                stage = VideoReaderStage()
                result = stage.process(file_group_task)

                assert result.task_id == f"{file_path}_processed"

    def test_process_without_verbose_no_logging(self) -> None:
        """Test process method doesn't call _log_video_info when verbose is False."""
        file_path = "/test/video.mp4"
        file_group_task = FileGroupTask(
            task_id="test_task",
            dataset_name="test_dataset",
            data=[file_path]
        )

        with (
            patch.object(VideoReaderStage, "_download_video_bytes", return_value=True),
            patch.object(VideoReaderStage, "_extract_and_validate_metadata", return_value=True),
            patch.object(VideoReaderStage, "_log_video_info") as mock_log
        ):
            stage = VideoReaderStage(verbose=False)
            stage.process(file_group_task)

            mock_log.assert_not_called()

    def test_stage_name_property(self) -> None:
        """Test that stage name property is correctly set."""
        stage = VideoReaderStage()
        assert stage.name == "video_reader"
        assert stage._name == "video_reader"

    def test_stage_default_verbose_setting(self) -> None:
        """Test default verbose setting is False."""
        stage = VideoReaderStage()
        assert stage.verbose is False

    def test_video_task_data_structure(self) -> None:
        """Test that created VideoTask has correct data structure."""
        file_path = "/test/video.mp4"
        file_group_task = FileGroupTask(
            task_id="test_task",
            dataset_name="test_dataset",
            data=[file_path]
        )

        with (
            patch.object(VideoReaderStage, "_download_video_bytes", return_value=True),
            patch.object(VideoReaderStage, "_extract_and_validate_metadata", return_value=True)
        ):
            stage = VideoReaderStage()
            result = stage.process(file_group_task)

            # Verify VideoTask structure
            assert hasattr(result, "data")
            assert hasattr(result, "task_id")
            assert hasattr(result, "dataset_name")
            assert hasattr(result, "_metadata")
            assert hasattr(result, "_stage_perf")

            # Verify Video data structure
            video_data = result.data
            assert hasattr(video_data, "input_video")
            assert hasattr(video_data, "source_bytes")
            assert hasattr(video_data, "metadata")
            assert hasattr(video_data, "errors")

    def test_metadata_extraction_failure_logging(self) -> None:
        """Test that metadata extraction failure is properly logged."""
        video = Video(input_video=pathlib.Path("/test/corrupted.mp4"))

        with (
            patch.object(video, "populate_metadata", side_effect=RuntimeError("Corrupted file")),
            patch("ray_curator.stages.video.io.video_reader.logger.warning") as mock_warn
        ):
            stage = VideoReaderStage()
            result = stage._extract_and_validate_metadata(video)

            assert result is False
            mock_warn.assert_called_with("Failed to extract metadata for /test/corrupted.mp4: Corrupted file")

    def test_s3_path_error_message(self) -> None:
        """Test that S3 path error contains proper message."""
        video = Video(input_video="s3://my-bucket/videos/test.mp4")
        stage = VideoReaderStage()

        result = stage._download_video_bytes(video)

        assert result is False
        assert "download" in video.errors
        assert "S3 client is required for S3 destination" in video.errors["download"]

    @pytest.mark.parametrize("file_extension", [".mp4", ".avi", ".mov", ".mkv", ".webm"])
    def test_process_with_various_file_extensions(self, file_extension: str) -> None:
        """Test process method works with various video file extensions."""
        file_path = f"/test/video{file_extension}"
        file_group_task = FileGroupTask(
            task_id="test_task",
            dataset_name="test_dataset",
            data=[file_path]
        )

        with (
            patch.object(VideoReaderStage, "_download_video_bytes", return_value=True),
            patch.object(VideoReaderStage, "_extract_and_validate_metadata", return_value=True)
        ):
            stage = VideoReaderStage()
            result = stage.process(file_group_task)

            assert isinstance(result, VideoTask)
            assert result.data.input_video == pathlib.Path(file_path)

    def test_deepcopy_preservation(self) -> None:
        """Test that deepcopy correctly preserves metadata and stage performance."""
        file_path = "/test/video.mp4"
        nested_metadata = {"config": {"param": "value"}, "nested_list": [1, 2, 3]}
        nested_stage_perf = [{"stage": "prev", "nested": {"time": 1.0}}]

        file_group_task = FileGroupTask(
            task_id="test_task",
            dataset_name="test_dataset",
            data=[file_path],
            _metadata=nested_metadata,
            _stage_perf=nested_stage_perf
        )

        with (
            patch.object(VideoReaderStage, "_download_video_bytes", return_value=True),
            patch.object(VideoReaderStage, "_extract_and_validate_metadata", return_value=True)
        ):
            stage = VideoReaderStage()
            result = stage.process(file_group_task)

            # Verify deep copy worked (same content, different objects)
            assert result._metadata == nested_metadata
            assert result._metadata is not nested_metadata
            assert result._stage_perf == nested_stage_perf
            assert result._stage_perf is not nested_stage_perf


class TestVideoReader:
    """Test suite for VideoReader composite functionality."""

    def test_stage_initialization_default_values(self) -> None:
        """Test VideoReader initialization with default values."""
        stage = VideoReader(input_video_path="/test/videos")

        assert stage.input_video_path == "/test/videos"
        assert stage.video_limit == -1
        assert stage.verbose is False

    def test_stage_initialization_custom_values(self) -> None:
        """Test VideoReader initialization with custom values."""
        stage = VideoReader(
            input_video_path="/custom/path",
            video_limit=100,
            verbose=True
        )

        assert stage.input_video_path == "/custom/path"
        assert stage.video_limit == 100
        assert stage.verbose is True

    def test_stage_properties(self) -> None:
        """Test stage properties are correctly defined."""
        stage = VideoReader(input_video_path="/test/videos")

        # Test stage name
        assert stage.name == "video_reader"

        # Test that it's a composite stage (should raise error when trying to process)
        from ray_curator.tasks import _EmptyTask
        empty_task = _EmptyTask(task_id="test", dataset_name="test", data=None)
        with pytest.raises(RuntimeError, match="Composite stage 'video_reader' should not be executed directly"):
            stage.process(empty_task)

    def test_decompose_basic(self) -> None:
        """Test decomposition into constituent stages with basic parameters."""
        stage = VideoReader(
            input_video_path="/test/videos",
            video_limit=50,
            verbose=True
        )

        stages = stage.decompose()

        # Should return exactly 2 stages
        assert len(stages) == 2

        # Check stage types and order
        assert isinstance(stages[0], FilePartitioningStage)
        assert isinstance(stages[1], VideoReaderStage)

        # Check FilePartitioningStage configuration
        file_stage = stages[0]
        assert file_stage.file_paths == "/test/videos"
        assert file_stage.files_per_partition == 1
        assert file_stage.file_extensions == [".mp4", ".mov", ".avi", ".mkv", ".webm"]
        assert file_stage.limit == 50

        # Check VideoReaderStage configuration
        reader_stage = stages[1]
        assert reader_stage.verbose is True

    def test_decompose_unlimited_videos(self) -> None:
        """Test decomposition with unlimited video processing."""
        stage = VideoReader(
            input_video_path="/unlimited/videos",
            video_limit=-1,
            verbose=False
        )

        stages = stage.decompose()
        file_stage = stages[0]
        reader_stage = stages[1]

        # With -1 limit, should pass -1 to file partitioning stage
        assert file_stage.limit == -1
        assert reader_stage.verbose is False

    def test_decompose_different_paths(self) -> None:
        """Test decomposition with different input paths."""
        test_paths = [
            "/home/user/videos",
            "/mnt/storage/media",
            "relative/path/videos",
            "single_video.mp4"
        ]

        for path in test_paths:
            stage = VideoReader(input_video_path=path)
            stages = stage.decompose()

            file_stage = stages[0]
            assert file_stage.file_paths == path

    def test_get_description_unlimited(self) -> None:
        """Test get_description method with unlimited videos."""
        stage = VideoReader(
            input_video_path="/test/videos",
            video_limit=-1
        )

        description = stage.get_description()
        expected = (
            "Reads video files from '/test/videos' "
            "(limit: unlimited) "
            "and downloads/processes them with metadata extraction"
        )
        assert description == expected

    def test_get_description_limited(self) -> None:
        """Test get_description method with limited videos."""
        stage = VideoReader(
            input_video_path="/test/videos",
            video_limit=25
        )

        description = stage.get_description()
        expected = (
            "Reads video files from '/test/videos' "
            "(limit: 25) "
            "and downloads/processes them with metadata extraction"
        )
        assert description == expected

    def test_get_description_zero_limit(self) -> None:
        """Test get_description method with zero limit."""
        stage = VideoReader(
            input_video_path="/test/videos",
            video_limit=0
        )

        description = stage.get_description()
        expected = (
            "Reads video files from '/test/videos' "
            "(limit: unlimited) "
            "and downloads/processes them with metadata extraction"
        )
        assert description == expected

    def test_inputs_outputs_delegation(self) -> None:
        """Test that inputs/outputs are properly delegated to constituent stages."""
        stage = VideoReader(input_video_path="/test/videos")

        # Should delegate to first stage for inputs
        inputs = stage.inputs()
        # FilePartitioningStage inputs should be empty
        assert inputs == ([], [])

        # Should delegate to last stage for outputs
        outputs = stage.outputs()
        # VideoReaderStage outputs
        assert outputs == (["data"], ["source_bytes", "metadata"])

    def test_post_init_calls_super(self) -> None:
        """Test that __post_init__ properly calls parent initialization."""
        with patch("ray_curator.stages.base.CompositeStage.__init__") as mock_super_init:
            VideoReader(input_video_path="/test/videos")

            # Should have called parent __init__
            mock_super_init.assert_called_once()

    def test_decompose_stage_independence(self) -> None:
        """Test that each call to decompose returns independent stage instances."""
        stage = VideoReader(
            input_video_path="/test/videos",
            video_limit=10,
            verbose=True
        )

        # Get two decompositions
        stages1 = stage.decompose()
        stages2 = stage.decompose()

        # Should be different instances
        assert stages1[0] is not stages2[0]
        assert stages1[1] is not stages2[1]

        # But should have same configuration
        assert stages1[0].file_paths == stages2[0].file_paths
        assert stages1[0].limit == stages2[0].limit
        assert stages1[1].verbose == stages2[1].verbose

    def test_decompose_preserves_parameters(self) -> None:
        """Test that decompose preserves all input parameters correctly."""
        stage = VideoReader(
            input_video_path="/complex/path/with spaces",
            video_limit=999,
            verbose=True
        )

        stages = stage.decompose()
        file_stage, reader_stage = stages

        # Ensure all parameters are correctly passed through
        assert file_stage.file_paths == "/complex/path/with spaces"
        assert file_stage.files_per_partition == 1
        assert file_stage.limit == 999
        assert set(file_stage.file_extensions) == {".mp4", ".mov", ".avi", ".mkv", ".webm"}

        assert reader_stage.verbose is True


    def test_composite_stage_behavior(self) -> None:
        """Test that VideoReader behaves correctly as a CompositeStage."""
        stage = VideoReader(input_video_path="/test/videos")

        # Should be a CompositeStage
        from ray_curator.stages.base import CompositeStage
        assert isinstance(stage, CompositeStage)

        # Should have the correct generic type annotations
        # (This is more of a static analysis check, but we can verify the structure)
        stages = stage.decompose()
        assert len(stages) > 0
        assert all(hasattr(s, "process") for s in stages)

    def test_description_path_handling(self) -> None:
        """Test description method handles various path formats correctly."""
        test_cases = [
            ("/simple/path", "'/simple/path'"),
            ("/path with spaces/videos", "'/path with spaces/videos'"),
            ("relative/path", "'relative/path'"),
            ("file.mp4", "'file.mp4'"),
        ]

        for input_path, expected_path_in_desc in test_cases:
            stage = VideoReader(input_video_path=input_path)
            description = stage.get_description()
            assert expected_path_in_desc in description<|MERGE_RESOLUTION|>--- conflicted
+++ resolved
@@ -427,56 +427,6 @@
             )
         )
 
-<<<<<<< HEAD
-        # Test with video_limit
-        stage = VideoReaderStage(input_video_path="/test/path", video_limit=10)
-        assert stage.video_limit == 10
-
-    def test_ray_stage_spec(self) -> None:
-        """Test that ray_stage_spec returns the correct values."""
-        stage = VideoReaderStage(input_video_path="/test/path")
-        spec = stage.ray_stage_spec()
-
-        # Verify the expected keys and values based on the git diff
-        from ray_curator.backends.experimental.ray_data.utils import RayStageSpecKeys
-        assert spec[RayStageSpecKeys.IS_FANOUT_STAGE] is True
-
-    @patch("ray_curator.stages.video.io.video_reader.get_all_files_paths_under")
-    def test_process_success(self, mock_get_files: "MagicMock") -> None:
-        """Test process method with successful file discovery."""
-        mock_get_files.return_value = ["/test/video1.mp4", "/test/video2.avi"]
-
-        stage = VideoReaderStage(input_video_path="/test/path")
-        result = stage.process(_EmptyTask(task_id="empty", dataset_name="empty", data=None))
-
-        assert len(result) == 2
-        assert all(isinstance(task, VideoTask) for task in result)
-        assert result[0].task_id == "/test/video1.mp4_processed"
-        assert result[1].task_id == "/test/video2.avi_processed"
-        assert result[0].dataset_name == "/test/path"
-        assert result[1].dataset_name == "/test/path"
-
-        # Check that the video objects are created correctly
-        assert isinstance(result[0].data, Video)
-        assert isinstance(result[1].data, Video)
-        assert result[0].data.input_video == pathlib.Path("/test/video1.mp4")
-        assert result[1].data.input_video == pathlib.Path("/test/video2.avi")
-
-        mock_get_files.assert_called_once_with(
-            "/test/path",
-            recurse_subdirectories=True,
-            keep_extensions=[".mp4", ".mov", ".avi", ".mkv", ".webm"],
-        )
-
-    @patch("ray_curator.stages.video.io.video_reader.get_all_files_paths_under")
-    def test_process_with_video_limit(self, mock_get_files: "MagicMock") -> None:
-        """Test process method with video limit applied."""
-        mock_get_files.return_value = [
-            "/test/video1.mp4",
-            "/test/video2.avi",
-            "/test/video3.mkv",
-            "/test/video4.webm",
-=======
         stage = VideoReaderStage()
         formatted = stage._format_metadata_for_logging(video)
 
@@ -507,7 +457,6 @@
             "/complex/path with spaces/my_video.avi",
             "relative/path/test.mkv",
             "single_file.webm"
->>>>>>> efbc1f68
         ]
 
         for file_path in test_cases:
