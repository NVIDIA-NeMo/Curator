"""Unit tests for aesthetics models."""

from unittest.mock import Mock, patch

import numpy as np
import torch

from ray_curator.models.aesthetics import MLP, AestheticScorer


class TestMLP:
    """Test cases for MLP model class."""

    def setup_method(self) -> None:
        """Set up test fixtures."""
        self.mlp = MLP()

    def test_mlp_initialization(self) -> None:
        """Test MLP initialization."""
        assert self.mlp.layers is not None
<<<<<<< HEAD
        assert len(self.mlp.layers) == 8  # 5 Linear + 3 Dropout layers
        assert isinstance(self.mlp.layers[0], torch.nn.Linear)
        assert isinstance(self.mlp.layers[2], torch.nn.Linear)

    def test_mlp_architecture(self) -> None:
        """Test MLP architecture."""
        # Check layer dimensions - accessing Linear layers from Sequential
        assert self.mlp.layers[0].in_features == 768    # First Linear layer
        assert self.mlp.layers[0].out_features == 1024
        assert self.mlp.layers[2].in_features == 1024   # Second Linear layer
        assert self.mlp.layers[2].out_features == 128
        assert self.mlp.layers[4].in_features == 128    # Third Linear layer
        assert self.mlp.layers[4].out_features == 64
        assert self.mlp.layers[6].in_features == 64     # Fourth Linear layer
        assert self.mlp.layers[6].out_features == 16
        assert self.mlp.layers[7].in_features == 16     # Fifth Linear layer
=======
        assert len(self.mlp.layers) == 8  # 8 layers in the Sequential

    def test_mlp_architecture(self) -> None:
        """Test MLP architecture."""
        # Check layer dimensions - the actual MLP has different architecture
        assert self.mlp.layers[0].in_features == 768
        assert self.mlp.layers[0].out_features == 1024
        assert self.mlp.layers[2].in_features == 1024
        assert self.mlp.layers[2].out_features == 128
        assert self.mlp.layers[4].in_features == 128
        assert self.mlp.layers[4].out_features == 64
        assert self.mlp.layers[6].in_features == 64
        assert self.mlp.layers[6].out_features == 16
        assert self.mlp.layers[7].in_features == 16
>>>>>>> aab97f56
        assert self.mlp.layers[7].out_features == 1

    def test_forward_pass_shape(self) -> None:
        """Test forward pass output shape."""
        input_tensor = torch.randn(2, 768)
        output = self.mlp(input_tensor)
        assert output.shape == (2, 1)

    def test_forward_pass_no_grad_decorator(self) -> None:
        """Test that forward pass uses no_grad decorator."""
        # This test verifies the decorator is present by checking the method
        # The forward method should be wrapped with no_grad
        assert hasattr(self.mlp, "forward")
        # The forward method itself doesn't need the decorator since __call__ has it

    def test_forward_with_different_batch_sizes(self) -> None:
        """Test forward pass with different batch sizes."""
        for batch_size in [1, 4, 8]:
            input_tensor = torch.randn(batch_size, 768)
            output = self.mlp(input_tensor)
            assert output.shape == (batch_size, 1)

    def test_forward_with_edge_cases(self) -> None:
        """Test forward pass with edge cases."""
        # Test with zeros
        input_tensor = torch.zeros(1, 768)
        output = self.mlp(input_tensor)
        assert output.shape == (1, 1)
        assert not torch.isnan(output).any()

        # Test with large values
        input_tensor = torch.ones(1, 768) * 100
        output = self.mlp(input_tensor)
        assert output.shape == (1, 1)
        assert not torch.isnan(output).any()


class TestAestheticScorer:
    """Test cases for AestheticScorer model class."""

    def setup_method(self) -> None:
        """Set up test fixtures."""
        self.model = AestheticScorer(model_dir="test_models/aesthetics")

    def test_model_initialization(self) -> None:
        """Test model initialization."""
        assert self.model.model_dir == "test_models/aesthetics"
        assert self.model.mlp is None
<<<<<<< HEAD
        # Accept both unindexed and indexed CUDA device strings
=======
>>>>>>> aab97f56
        assert self.model.device in ["cuda", "cuda:0", "cpu"]
        assert self.model.dtype == torch.float32

    def test_model_id_names_property(self) -> None:
        """Test model ID names property."""
        model_ids = self.model.model_id_names
        assert isinstance(model_ids, list)
        assert len(model_ids) == 1
        assert model_ids[0] == "ttj/sac-logos-ava1-l14-linearMSE"

    @patch("ray_curator.models.aesthetics.torch.cuda.is_available")
    def test_device_selection_with_cuda(self, mock_cuda_available: Mock) -> None:
        """Test device selection when CUDA is available."""
        mock_cuda_available.return_value = True
        model = AestheticScorer(model_dir="test_models/aesthetics")
<<<<<<< HEAD
        # Accept both 'cuda' and 'cuda:0' to be robust across implementations
=======
>>>>>>> aab97f56
        assert model.device in ["cuda", "cuda:0"]

    @patch("ray_curator.models.aesthetics.torch.cuda.is_available")
    def test_device_selection_without_cuda(self, mock_cuda_available: Mock) -> None:
        """Test device selection when CUDA is not available."""
        mock_cuda_available.return_value = False
        model = AestheticScorer(model_dir="test_models/aesthetics")
        assert model.device == "cpu"

    @patch("ray_curator.models.aesthetics.load_file")
    @patch("ray_curator.models.aesthetics.MLP")
    def test_setup_success(self, mock_mlp_class: Mock, mock_load_file: Mock) -> None:
        """Test successful model setup."""
<<<<<<< HEAD
        # Mock state dict loading - using layers.0.weight to match Sequential structure
=======
        # Mock state dict loading
>>>>>>> aab97f56
        mock_state_dict = {"layers.0.weight": torch.randn(1024, 768)}
        mock_load_file.return_value = mock_state_dict

        # Mock MLP instance
        mock_mlp_instance = Mock()
        mock_mlp_class.return_value = mock_mlp_instance

        self.model.setup()

        # Verify MLP creation and state loading
        mock_mlp_class.assert_called_once()
        mock_mlp_instance.load_state_dict.assert_called_once_with(mock_state_dict)
        mock_mlp_instance.to.assert_called_once_with(self.model.device)
        mock_mlp_instance.eval.assert_called_once()

        assert self.model.mlp == mock_mlp_instance

    def test_call_with_torch_tensor(self) -> None:
        """Test calling model with torch tensor input."""
        # Setup mock MLP
        mock_mlp = Mock()
        mock_scores = Mock()
        mock_squeezed = torch.randn(2)
        mock_scores.squeeze.return_value = mock_squeezed
        mock_mlp.return_value = mock_scores

        self.model.mlp = mock_mlp

        # Test input
        embeddings = torch.randn(2, 768)

        result = self.model(embeddings)

        # Verify MLP call and device transfer - use ANY matcher for tensor comparison
        mock_mlp.assert_called_once()
        mock_scores.squeeze.assert_called_once_with(1)
        assert torch.equal(result, mock_squeezed)

    def test_call_with_numpy_array(self) -> None:
        """Test calling model with numpy array input."""
        # Setup mock MLP
        mock_mlp = Mock()
        mock_scores = Mock()
        mock_squeezed = torch.randn(2)
        mock_scores.squeeze.return_value = mock_squeezed
        mock_mlp.return_value = mock_scores

        self.model.mlp = mock_mlp

        # Test input - use numpy.random.default_rng for modern API
        rng = np.random.default_rng(42)
        embeddings = rng.random((2, 768), dtype=np.float32)

        with patch("torch.from_numpy") as mock_from_numpy:
            mock_tensor = Mock()
            mock_tensor.to.return_value = mock_tensor
            mock_from_numpy.return_value = mock_tensor

            result = self.model(embeddings)

            # Verify numpy conversion
            mock_from_numpy.assert_called_once()
            # Verify the array was copied (embeddings.copy())
            mock_tensor.to.assert_called_once_with(self.model.device)
            mock_mlp.assert_called_once_with(mock_tensor)
            assert torch.equal(result, mock_squeezed)

    def test_call_different_input_shapes(self) -> None:
        """Test calling model with different input shapes."""
        # Setup mock MLP
        mock_mlp = Mock()
        self.model.mlp = mock_mlp

        # Test different batch sizes
        for batch_size in [1, 4, 8]:
            embeddings = torch.randn(batch_size, 768)
            mock_scores = Mock()
            mock_squeezed = torch.randn(batch_size)
            mock_scores.squeeze.return_value = mock_squeezed
            mock_mlp.return_value = mock_scores

            result = self.model(embeddings)

            assert torch.equal(result, mock_squeezed)

    def test_call_preserves_gradient_disable(self) -> None:
        """Test that call preserves the no_grad decorator."""
        # This test verifies the decorator is present
        assert callable(self.model)

        # The method should be wrapped with no_grad
        # We can check if torch.no_grad is in the decorator stack
        assert callable(self.model)

    def test_numpy_array_copy_behavior(self) -> None:
        """Test that numpy arrays are properly copied before conversion."""
        # Setup mock MLP
        mock_mlp = Mock()
        self.model.mlp = mock_mlp

        # Test input - use numpy.random.default_rng for modern API
        rng = np.random.default_rng(42)
        embeddings = rng.random((2, 768), dtype=np.float32)

        with patch("torch.from_numpy") as mock_from_numpy:
            mock_tensor = Mock()
            mock_tensor.to.return_value = mock_tensor
            mock_from_numpy.return_value = mock_tensor

            self.model(embeddings)

            # Verify from_numpy was called with copy
            # The array should be copied before conversion
            mock_from_numpy.assert_called_once()


class TestModelIntegration:
    """Integration tests for aesthetic model components."""

    @patch("ray_curator.models.aesthetics.torch.cuda.is_available")
    def test_models_can_be_instantiated(self, mock_cuda_available: Mock) -> None:
        """Test that models can be instantiated without errors."""
        mock_cuda_available.return_value = False  # Use CPU for testing

        mlp = MLP()
        aesthetic_scorer = AestheticScorer(model_dir="test_models/aesthetics")

        assert mlp is not None
        assert aesthetic_scorer is not None
        assert aesthetic_scorer.device == "cpu"

    def test_mlp_can_process_embeddings(self) -> None:
        """Test that MLP can process CLIP-sized embeddings."""
        mlp = MLP()

        # Test with CLIP embedding size
        embeddings = torch.randn(1, 768)
        scores = mlp(embeddings)

        assert scores.shape == (1, 1)
        assert scores.dtype == torch.float32

    def test_aesthetic_scorer_properties(self) -> None:
        """Test aesthetic scorer properties consistency."""
        scorer = AestheticScorer(model_dir="test_models/aesthetics")

<<<<<<< HEAD
        assert scorer.conda_env_name == "video_splitting"
        assert "ttj/sac-logos-ava1-l14-linearMSE" in scorer.model_id_names
        # Accept both unindexed and indexed CUDA device strings
=======
        assert "ttj/sac-logos-ava1-l14-linearMSE" in scorer.model_id_names
>>>>>>> aab97f56
        assert scorer.device in ["cuda", "cuda:0", "cpu"]
        assert scorer.dtype == torch.float32

    def test_mlp_deterministic_output(self) -> None:
        """Test that MLP gives consistent output for same input."""
        mlp = MLP()

        # Set to eval mode for deterministic behavior
        mlp.eval()

        input_tensor = torch.randn(2, 768)

        with torch.no_grad():
            output1 = mlp(input_tensor)
            output2 = mlp(input_tensor)

        assert torch.allclose(output1, output2)
        assert output1.shape == (2, 1)<|MERGE_RESOLUTION|>--- conflicted
+++ resolved
@@ -18,24 +18,6 @@
     def test_mlp_initialization(self) -> None:
         """Test MLP initialization."""
         assert self.mlp.layers is not None
-<<<<<<< HEAD
-        assert len(self.mlp.layers) == 8  # 5 Linear + 3 Dropout layers
-        assert isinstance(self.mlp.layers[0], torch.nn.Linear)
-        assert isinstance(self.mlp.layers[2], torch.nn.Linear)
-
-    def test_mlp_architecture(self) -> None:
-        """Test MLP architecture."""
-        # Check layer dimensions - accessing Linear layers from Sequential
-        assert self.mlp.layers[0].in_features == 768    # First Linear layer
-        assert self.mlp.layers[0].out_features == 1024
-        assert self.mlp.layers[2].in_features == 1024   # Second Linear layer
-        assert self.mlp.layers[2].out_features == 128
-        assert self.mlp.layers[4].in_features == 128    # Third Linear layer
-        assert self.mlp.layers[4].out_features == 64
-        assert self.mlp.layers[6].in_features == 64     # Fourth Linear layer
-        assert self.mlp.layers[6].out_features == 16
-        assert self.mlp.layers[7].in_features == 16     # Fifth Linear layer
-=======
         assert len(self.mlp.layers) == 8  # 8 layers in the Sequential
 
     def test_mlp_architecture(self) -> None:
@@ -50,7 +32,6 @@
         assert self.mlp.layers[6].in_features == 64
         assert self.mlp.layers[6].out_features == 16
         assert self.mlp.layers[7].in_features == 16
->>>>>>> aab97f56
         assert self.mlp.layers[7].out_features == 1
 
     def test_forward_pass_shape(self) -> None:
@@ -99,10 +80,6 @@
         """Test model initialization."""
         assert self.model.model_dir == "test_models/aesthetics"
         assert self.model.mlp is None
-<<<<<<< HEAD
-        # Accept both unindexed and indexed CUDA device strings
-=======
->>>>>>> aab97f56
         assert self.model.device in ["cuda", "cuda:0", "cpu"]
         assert self.model.dtype == torch.float32
 
@@ -118,10 +95,6 @@
         """Test device selection when CUDA is available."""
         mock_cuda_available.return_value = True
         model = AestheticScorer(model_dir="test_models/aesthetics")
-<<<<<<< HEAD
-        # Accept both 'cuda' and 'cuda:0' to be robust across implementations
-=======
->>>>>>> aab97f56
         assert model.device in ["cuda", "cuda:0"]
 
     @patch("ray_curator.models.aesthetics.torch.cuda.is_available")
@@ -135,11 +108,7 @@
     @patch("ray_curator.models.aesthetics.MLP")
     def test_setup_success(self, mock_mlp_class: Mock, mock_load_file: Mock) -> None:
         """Test successful model setup."""
-<<<<<<< HEAD
-        # Mock state dict loading - using layers.0.weight to match Sequential structure
-=======
         # Mock state dict loading
->>>>>>> aab97f56
         mock_state_dict = {"layers.0.weight": torch.randn(1024, 768)}
         mock_load_file.return_value = mock_state_dict
 
@@ -286,13 +255,7 @@
         """Test aesthetic scorer properties consistency."""
         scorer = AestheticScorer(model_dir="test_models/aesthetics")
 
-<<<<<<< HEAD
-        assert scorer.conda_env_name == "video_splitting"
         assert "ttj/sac-logos-ava1-l14-linearMSE" in scorer.model_id_names
-        # Accept both unindexed and indexed CUDA device strings
-=======
-        assert "ttj/sac-logos-ava1-l14-linearMSE" in scorer.model_id_names
->>>>>>> aab97f56
         assert scorer.device in ["cuda", "cuda:0", "cpu"]
         assert scorer.dtype == torch.float32
 
