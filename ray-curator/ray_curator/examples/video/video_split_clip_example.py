import argparse

from ray_curator.backends.xenna import XennaExecutor
from ray_curator.pipeline import Pipeline
from ray_curator.stages.video.caption.caption_enhancement import CaptionEnhancementStage
from ray_curator.stages.video.caption.caption_generation import CaptionGenerationStage
from ray_curator.stages.video.caption.caption_preparation import CaptionPreparationStage
from ray_curator.stages.video.clipping.clip_extraction_stages import ClipTranscodingStage, FixedStrideExtractorStage
from ray_curator.stages.video.clipping.clip_frame_extraction import ClipFrameExtractionStage
from ray_curator.stages.video.clipping.transnetv2_extraction import TransNetV2ClipExtractionStage
from ray_curator.stages.video.clipping.video_frame_extraction import VideoFrameExtractionStage
from ray_curator.stages.video.embedding.cosmos_embed1 import CosmosEmbed1EmbeddingStage, CosmosEmbed1FrameCreationStage
from ray_curator.stages.video.filtering.clip_aesthetic_filter import ClipAestheticFilterStage
from ray_curator.stages.video.filtering.motion_filter import MotionFilterStage, MotionVectorDecodeStage
from ray_curator.stages.video.io.clip_writer import ClipWriterStage
from ray_curator.stages.video.io.video_reader import VideoReader
from ray_curator.stages.video.preview.preview import PreviewStage
from ray_curator.utils.decoder_utils import FrameExtractionPolicy, FramePurpose


def create_video_splitting_pipeline(args: argparse.Namespace) -> Pipeline:  # noqa: PLR0912, C901
    # Define pipeline
    pipeline = Pipeline(name="video_splitting", description="Split videos into clips")

    # Add stages
    pipeline.add_stage(
        VideoReader(input_video_path=args.video_dir, video_limit=args.video_limit, verbose=args.verbose)
    )

    if args.splitting_algorithm == "fixed_stride":
        pipeline.add_stage(
            FixedStrideExtractorStage(
                clip_len_s=args.fixed_stride_split_duration,
                clip_stride_s=args.fixed_stride_split_duration,
                min_clip_length_s=args.fixed_stride_min_clip_length_s,
                limit_clips=args.limit_clips,
            )
        )
    elif args.splitting_algorithm == "transnetv2":
        pipeline.add_stage(
            VideoFrameExtractionStage(
                decoder_mode=args.transnetv2_frame_decoder_mode,
                verbose=args.verbose,
            )
        )
        pipeline.add_stage(
            TransNetV2ClipExtractionStage(
                model_dir=args.model_dir,
                threshold=args.transnetv2_threshold,
                min_length_s=args.transnetv2_min_length_s,
                max_length_s=args.transnetv2_max_length_s,
                max_length_mode=args.transnetv2_max_length_mode,
                crop_s=args.transnetv2_crop_s,
                gpu_memory_gb=args.transnetv2_gpu_memory_gb,
                limit_clips=args.limit_clips,
                verbose=args.verbose,
            )
        )
    else:
        msg = f"Splitting algorithm {args.splitting_algorithm} not supported"
        raise ValueError(msg)

    pipeline.add_stage(
        ClipTranscodingStage(
            num_cpus_per_worker=args.transcode_cpus_per_worker,
            encoder=args.transcode_encoder,
            encoder_threads=args.transcode_encoder_threads,
            encode_batch_size=args.transcode_ffmpeg_batch_size,
            use_hwaccel=args.transcode_use_hwaccel,
            use_input_bit_rate=args.transcode_use_input_video_bit_rate,
            num_clips_per_chunk=args.clip_re_chunk_size,
            verbose=args.verbose,
        )
    )

    if args.motion_filter != "disable":
        pipeline.add_stage(
            MotionVectorDecodeStage(
                target_fps=args.motion_decode_target_fps,
                target_duration_ratio=args.motion_decode_target_duration_ratio,
                num_cpus_per_worker=args.motion_decode_cpus_per_worker,
            )
        )
        pipeline.add_stage(
            MotionFilterStage(
                score_only=args.motion_filter == "score-only",
                global_mean_threshold=args.motion_global_mean_threshold,
                per_patch_min_256_threshold=args.motion_per_patch_min_256_threshold,
                num_gpus_per_worker=args.motion_score_gpus_per_worker,
                motion_filter_batch_size=args.motion_score_batch_size,
                verbose=args.verbose,
            )
        )

    has_embeddings = args.generate_embeddings
    has_aesthetics = args.aesthetic_threshold is not None
    purposes = []
    if has_aesthetics:
        purposes.append(FramePurpose.AESTHETICS)
    if has_embeddings:
        purposes.append(FramePurpose.EMBEDDINGS)
    if len(purposes) != 0:
        pipeline.add_stage(
            ClipFrameExtractionStage(
                extraction_policies=(FrameExtractionPolicy.sequence,),
                extract_purposes=purposes,
                target_res=(
                    args.clip_extraction_target_res,
                    args.clip_extraction_target_res,
                ),
                verbose=args.verbose,
            )
        )
    if args.aesthetic_threshold is not None:
        pipeline.add_stage(
            ClipAestheticFilterStage(
                model_dir=args.model_dir,
                score_threshold=args.aesthetic_threshold,
                reduction=args.aesthetic_reduction,
                num_gpus_per_worker=args.aesthetic_gpus_per_worker,
                verbose=args.verbose,
            )
        )
    if args.generate_embeddings:
        if args.embedding_algorithm.startswith("cosmos-embed1"):
            variant = args.embedding_algorithm.split("-")[-1]
            pipeline.add_stage(
                CosmosEmbed1FrameCreationStage(
                    model_dir=args.model_dir,
                    variant=variant,
                    target_fps=FramePurpose.EMBEDDINGS.value,
                    verbose=args.verbose,
                )
            )
            pipeline.add_stage(
                CosmosEmbed1EmbeddingStage(
                    model_dir=args.model_dir,
                    variant=variant,
                    gpu_memory_gb=args.embedding_gpu_memory_gb,
                    verbose=args.verbose,
                )
            )
        else:
            msg = f"Embedding algorithm {args.embedding_algorithm} not supported"
            raise ValueError(msg)

    if args.generate_captions:
        pipeline.add_stage(
            CaptionPreparationStage(
                model_variant=args.captioning_algorithm,
                prompt_variant=args.captioning_prompt_variant,
                prompt_text=args.captioning_prompt_text,
                sampling_fps=args.captioning_sampling_fps,
                window_size=args.captioning_window_size,
                remainder_threshold=args.captioning_remainder_threshold,
                preprocess_dtype=args.captioning_preprocess_dtype,
                model_does_preprocess=args.captioning_model_does_preprocess,
                generate_previews=args.generate_previews,
                verbose=args.verbose,
            )
        )
        if args.generate_previews:
            pipeline.add_stage(
                PreviewStage(
                    target_fps=args.preview_target_fps,
                    target_height=args.preview_target_height,
                    verbose=args.verbose,
                )
            )

        pipeline.add_stage(
            CaptionGenerationStage(
                model_dir=args.model_dir,
                model_variant=args.captioning_algorithm,
                caption_batch_size=args.captioning_batch_size,
                fp8=args.captioning_use_fp8_weights,
                max_output_tokens=args.captioning_max_output_tokens,
                model_does_preprocess=args.captioning_model_does_preprocess,
                generate_stage2_caption=args.captioning_stage2_caption,
                stage2_prompt_text=args.captioning_stage2_prompt_text,
                disable_mmcache=not args.captioning_use_vllm_mmcache,
                verbose=args.verbose,
            )
        )

        if args.enhance_captions:
            pipeline.add_stage(CaptionEnhancementStage(
                model_dir=args.model_dir,
                model_variant=args.enhance_captions_algorithm,
                prompt_variant=args.enhance_captioning_prompt_variant,
                prompt_text=args.enhance_captions_prompt_text,
                model_batch_size=args.enhance_captions_batch_size,
                fp8=args.enhance_captions_use_fp8_weights,
                max_output_tokens=args.enhance_captions_max_output_tokens,
                verbose=args.verbose,
            ))

    pipeline.add_stage(
        ClipWriterStage(
            output_path=args.output_clip_path,
            input_path=args.video_dir,
            upload_clips=args.upload_clips,
            dry_run=args.dry_run,
            generate_embeddings=args.generate_embeddings,
            generate_previews=args.generate_previews,
            generate_captions=args.generate_captions,
            embedding_algorithm=args.embedding_algorithm,
            caption_models=[args.captioning_algorithm],
            enhanced_caption_models=[args.enhanced_caption_models],
            verbose=args.verbose,
        )
    )

    return pipeline


def main(args: argparse.Namespace) -> None:
    pipeline = create_video_splitting_pipeline(args)

    # Print pipeline description
    print(pipeline.describe())
    print("\n" + "=" * 50 + "\n")

    # Create executor
    executor = XennaExecutor()

    # Execute pipeline
    print("Starting pipeline execution...")
    pipeline.run(executor)

    # Print results
    print("\nPipeline completed!")


if __name__ == "__main__":
    parser = argparse.ArgumentParser()
    # General arguments
    parser.add_argument("--video-dir", type=str, required=True, help="Path to input video directory")
    parser.add_argument("--model-dir", type=str, required=True, help="Path to model directory")
    parser.add_argument("--video-limit", type=int, default=-1, help="Limit the number of videos to read")
    parser.add_argument("--verbose", action="store_true", default=False)
    parser.add_argument("--output-clip-path", type=str, help="Path to output clips", required=True)

    parser.add_argument(
        "--no-upload-clips",
        dest="upload_clips",
        action="store_false",
        default=True,
        help="Whether to upload clips to output path.",
    )
    parser.add_argument(
        "--dry-run",
        action="store_true",
        default=False,
        help="If set only write minimum metadata",
    )

    # Splitting parameters
    parser.add_argument(
        "--splitting-algorithm",
        type=str,
        default="fixed_stride",
        choices=["fixed_stride", "transnetv2"],
        help="Splitting algorithm to use",
    )
    parser.add_argument(
        "--fixed-stride-split-duration",
        type=float,
        default=10.0,
        help="Duration of clips (in seconds) generated from the fixed stride splitting stage.",
    )
    parser.add_argument(
        "--fixed-stride-min-clip-length-s",
        type=float,
        default=2.0,
        help="Minimum length of clips (in seconds) for fixed stride splitting stage.",
    )
    parser.add_argument(
        "--limit-clips",
        type=int,
        default=0,
        help="limit number of clips from each input video to process. 0 means no limit.",
    )
    parser.add_argument(
        "--transnetv2-frame-decoder-mode",
        type=str,
        default="pynvc",
        choices=["pynvc", "ffmpeg_gpu", "ffmpeg_cpu"],
        help="Choose between ffmpeg on CPU or GPU or PyNvVideoCodec for video decode.",
    )
    parser.add_argument(
        "--transnetv2-threshold",
        type=float,
        default=0.4,
        help="Threshold for transnetv2 clip extraction stage.",
    )
    parser.add_argument(
        "--transnetv2-min-length-s",
        type=float,
        default=2.0,
        help="Minimum length of clips (in seconds) for transnetv2 splitting stage.",
    )
    parser.add_argument(
        "--transnetv2-max-length-s",
        type=float,
        default=10.0,
        help="Maximum length of clips (in seconds) for transnetv2 splitting stage.",
    )
    parser.add_argument(
        "--transnetv2-max-length-mode",
        type=str,
        default="stride",
        choices=["truncate", "stride"],
        help="Mode for handling clips longer than max_length_s in transnetv2 splitting stage.",
    )
    parser.add_argument(
        "--transnetv2-crop-s",
        type=float,
        default=0.5,
        help="Crop length (in seconds) for transnetv2 splitting stage.",
    )
    parser.add_argument(
        "--transnetv2-gpu-memory-gb",
        type=float,
        default=10.0,
        help="GPU memory (in GB) for transnetv2 splitting stage.",
    )

    # Transcoding arguments
    parser.add_argument(
        "--transcode-cpus-per-worker",
        type=float,
        default=6.0,
        help="Number of CPU threads per worker. The stage uses a batched ffmpeg "
        "commandline with batch_size (-transcode-ffmpeg-batch-size) of ~64 and per-batch thread count of 1.",
    )
    parser.add_argument(
        "--transcode-encoder",
        type=str,
        default="libopenh264",
        choices=["libopenh264", "h264_nvenc", "libx264"],
        help="Codec for transcoding clips; None to skip transocding.",
    )
    parser.add_argument(
        "--transcode-encoder-threads",
        type=int,
        default=1,
        help="Number of threads per ffmpeg encoding sub-command for transcoding clips.",
    )
    parser.add_argument(
        "--transcode-ffmpeg-batch-size",
        type=int,
        default=16,
        help="FFMPEG batchsize for transcoding clips. Each clip/sub-command in "
        "the batch uses --transcode-encoder-threads number of CPU threads",
    )
    parser.add_argument(
        "--transcode-use-hwaccel",
        action="store_true",
        default=False,
        help="Whether to use cuda acceleration for decoding in transcoding stage.",
    )
    parser.add_argument(
        "--transcode-use-input-video-bit-rate",
        action="store_true",
        default=False,
        help="Whether to use input video's bit rate for encoding clips.",
    )
    parser.add_argument(
        "--clip-re-chunk-size",
        type=int,
        default=32,
        help="Number of clips per chunk after transcoding stage.",
    )

    # Motion vector decoding arguments
    parser.add_argument(
        "--motion-filter",
        choices=["disable", "enable", "score-only"],
        default="disable",
        help=(
            "Control motion filtering behavior:\n"
            "  - disable: No filtering or scoring.\n"
            "  - enable: Automatically filter clips based on motion thresholds.\n"
            "      (controlled by --motion-global-mean-threshold and --motion-per-patch-min-256-threshold).\n"
            "  - score-only: Calculate motion scores without filtering clips."
        ),
    )
    parser.add_argument(
        "--motion-global-mean-threshold",
        type=float,
        default=0.00098,
        help=(
            "Threshold for global average motion magnitude. "
            "Clips with global motion below this value may be flagged as low-motion. "
            "Only applies when --motion-filter is set to 'enable' or 'score-only'."
        ),
    )
    parser.add_argument(
        "--motion-per-patch-min-256-threshold",
        type=float,
        default=0.000001,
        help=(
            "Threshold for minimal average motion magnitude in any 256x256-pixel patch. "
            "Clips containing patches below this threshold may be flagged as low-motion. "
            "Only applies when --motion-filter is set to 'enable' or 'score-only'."
        ),
    )
    parser.add_argument(
        "--motion-decode-target-fps",
        type=float,
        default=2.0,
        help="Target frames per second to sample for motion vector decoding.",
    )
    parser.add_argument(
        "--motion-decode-target-duration-ratio",
        type=float,
        default=0.5,
        help="Target ratio of video duration to sample for motion vector decoding (0.5 = 50%%).",
    )
    parser.add_argument(
        "--motion-decode-cpus-per-worker",
        type=float,
        default=4.0,
        help="Number of CPUs per worker allocated to motion vector decoding.",
    )
    parser.add_argument(
        "--motion-score-batch-size",
        type=int,
        default=64,
        help="Batch size for motion score computation.",
    )
    parser.add_argument(
        "--motion-score-gpus-per-worker",
        type=float,
        default=0.5,
        help="Number of GPUs per worker allocated to motion score computation. Set to 0 to use CPU instead of GPU.",
    )
    parser.add_argument(
        "--clip-extraction-target-res",
        type=int,
        default=-1,
        help="Target resolution for clip extraction as (height, width). A value of -1 implies disables resize",
    )
    # Aesthetic arguments
    parser.add_argument(
        "--aesthetic-threshold",
        type=float,
        default=None,
        help="If specified (e.g. 3.5), filter out clips with an aesthetic score below this threshold.",
    )
    parser.add_argument(
        "--aesthetic-reduction",
        choices=[
            "mean",
            "min",
        ],
        default="min",
        help="Method to reduce the frame-level aesthetic scores.",
    )
    parser.add_argument(
        "--aesthetic-gpus-per-worker",
        type=float,
        default=0.25,
        help="Number of GPUs per worker allocated to aesthetic filter.",
    )
    # Embedding arguments
    parser.add_argument(
        "--embedding-algorithm",
        type=str,
        default="cosmos-embed1-224p",
        choices=["cosmos-embed1-224p", "cosmos-embed1-336p", "cosmos-embed1-448p", "internvideo2"],
        help="Embedding algorithm to use.",
    )
    parser.add_argument(
        "--embedding-gpu-memory-gb",
        type=float,
        default=20.0,
        help="GPU memory in GB per worker for Cosmos-Embed1 embedding stage.",
    )
    parser.add_argument(
        "--no-generate-embeddings",
        dest="generate_embeddings",
        action="store_false",
        default=True,
        help="Whether to generate embeddings for clips.",
    )
    parser.add_argument(
        "--generate-previews",
        dest="generate_previews",
        action="store_true",
        default=False,
        help="Whether to generate previews for clip windows.",
    )
    parser.add_argument(
        "--preview-target-fps",
        type=int,
        default=1,
        help="Target FPS for preview generation.",
    )
    parser.add_argument(
        "--preview-target-height",
        type=int,
        default=240,
        help="Target height for preview generation.",
    )
    parser.add_argument(
        "--generate-captions",
        dest="generate_captions",
        action="store_true",
        default=False,
        help="Whether to generate captions for clips.",
    )
    parser.add_argument(
        "--captioning-algorithm",
        type=str,
        default="qwen",
        choices=["qwen"],
        help="Captioning algorithm to use in annotation pipeline.",
    )
    parser.add_argument(
        "--captioning-window-size",
        type=int,
        default=256,
        help="Window size for captioning algorithm.",
    )
    parser.add_argument(
        "--captioning-remainder-threshold",
        type=int,
        default=128,
        help="Remainder threshold for captioning algorithm.",
    )
    parser.add_argument(
        "--captioning-prompt-variant",
        type=str,
        default="default",
        choices=[
            "default",
            "av",
            "av-surveillance",
        ],
        help="Prompt variant for captioning algorithm.",
    )
    parser.add_argument(
        "--captioning-prompt-text",
        type=str,
        default=None,
        help="Prompt text for captioning algorithm.",
    )
    parser.add_argument(
        "--captioning-sampling-fps",
        type=float,
        default=2.0,
        help="Controls number of frames sampled per second from input clip for captioning model",
    )
    parser.add_argument(
        "--captioning-preprocess-dtype",
        type=str,
        default="float16",
        choices=[
            "float32",
            "float16",
            "bfloat16",
            "uint8",
        ],
        help="Precision for tensor preprocess operations in QwenInputPreparationStage.",
    )
    parser.add_argument(
        "--captioning-model-does-preprocess",
        dest="captioning_model_does_preprocess",
        action="store_true",
        default=False,
        help="If set, Captioning model will handle preprocessing (resize, rescale, normalize) instead of our code.",
    )
    parser.add_argument(
        "--captioning-stage2-caption",
        dest="captioning_stage2_caption",
        action="store_true",
        default=False,
        help="If set, generated captions are used as input prompts again into QwenVL to refine them",
    )
    parser.add_argument(
        "--captioning-stage2-prompt-text",
        type=str,
        default=None,
        help="Specify the input prompt used to generate stage2 Qwen captions",
    )
    parser.add_argument(
        "--captioning-batch-size",
        type=int,
        default=8,
        help="Batch size for Qwen captioning stage.",
    )
    parser.add_argument(
        "--captioning-use-fp8-weights",
        action="store_true",
        default=False,
        help="Whether to use fp8 weights for Qwen VL model or not.",
    )
    parser.add_argument(
        "--captioning-max-output-tokens",
        type=int,
        default=512,
        help="Max number of output tokens requested from captioning model",
    )
    parser.add_argument(
        "--captioning-use-vllm-mmcache",
        action="store_true",
        default=False,
        help="vLLM MultiModal Cache Usage, default disabled for better performance and GPU Utilization",
    )
<<<<<<< HEAD
    # Caption enhancement arguments
    parser.add_argument(
        "--enhance-captions",
        dest="enhance_captions",
        action="store_true",
        default=False,
        help="Whether to enhance captions for clips.",
    )
    parser.add_argument(
        "--enhance-captions-algorithm",
        type=str,
        default="qwen",
        choices=["qwen"],
        help="Caption enhancement algorithm to use.",
    )
    parser.add_argument(
        "--enhance-captions-batch-size",
        type=int,
        default=128,
        help="Batch size for caption enhancement.",
    )
    parser.add_argument(
        "--enhance-captions-use-fp8-weights",
        action="store_true",
        default=False,
        help="Whether to use fp8 weights for caption enhancement.",
    )
    parser.add_argument(
        "--enhance-captions-max-output-tokens",
        type=int,
        default=512,
        help="Max number of output tokens requested from caption enhancement model",
    )
    parser.add_argument(
        "--enhance-captioning-prompt-variant",
        type=str,
        default="default",
        choices=[
            "default",
            "av",
            "av-surveillance",
        ],
        help="Prompt variant for enhanced captioning algorithm.",
    )
    parser.add_argument(
        "--enhance-captions-prompt-text",
        type=str,
        default=None,
        help="Prompt text for further enhancing captions using EnhanceCaptionStage w/ Qwen-LM.",
=======
    parser.add_argument(
        "--enhanced-caption-models",
        type=str,
        default="qwen_lm",
        choices=["qwen_lm"],
        help="Enhanced LLM models to use to improve captions",
>>>>>>> 675db572
    )
    args = parser.parse_args()
    main(args)<|MERGE_RESOLUTION|>--- conflicted
+++ resolved
@@ -609,7 +609,6 @@
         default=False,
         help="vLLM MultiModal Cache Usage, default disabled for better performance and GPU Utilization",
     )
-<<<<<<< HEAD
     # Caption enhancement arguments
     parser.add_argument(
         "--enhance-captions",
@@ -659,14 +658,12 @@
         type=str,
         default=None,
         help="Prompt text for further enhancing captions using EnhanceCaptionStage w/ Qwen-LM.",
-=======
     parser.add_argument(
         "--enhanced-caption-models",
         type=str,
         default="qwen_lm",
         choices=["qwen_lm"],
         help="Enhanced LLM models to use to improve captions",
->>>>>>> 675db572
     )
     args = parser.parse_args()
     main(args)