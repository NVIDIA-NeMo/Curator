--- conflicted
+++ resolved
@@ -18,11 +18,7 @@
 from ray_curator.utils.decoder_utils import FrameExtractionPolicy, FramePurpose
 
 
-<<<<<<< HEAD
-def create_video_splitting_pipeline(args: argparse.Namespace) -> Pipeline:  # noqa: C901, PLR0912
-=======
 def create_video_splitting_pipeline(args: argparse.Namespace) -> Pipeline:  # noqa: PLR0912, C901
->>>>>>> 746c5807
     # Define pipeline
     pipeline = Pipeline(name="video_splitting", description="Split videos into clips")
 
