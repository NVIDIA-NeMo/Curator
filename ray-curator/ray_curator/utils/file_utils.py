--- conflicted
+++ resolved
@@ -1,8 +1,3 @@
-<<<<<<< HEAD
-import os
-import tarfile
-import urllib
-=======
 # Copyright (c) 2025, NVIDIA CORPORATION.  All rights reserved.
 #
 # Licensed under the Apache License, Version 2.0 (the "License");
@@ -17,7 +12,9 @@
 # See the License for the specific language governing permissions and
 # limitations under the License.
 
->>>>>>> f0c40dbe
+import os
+import tarfile
+import urllib
 import warnings
 import zipfile
 
