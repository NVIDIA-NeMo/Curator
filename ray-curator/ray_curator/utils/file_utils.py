# Copyright (c) 2025, NVIDIA CORPORATION.  All rights reserved.
#
# Licensed under the Apache License, Version 2.0 (the "License");
# you may not use this file except in compliance with the License.
# You may obtain a copy of the License at
#
#     http://www.apache.org/licenses/LICENSE-2.0
#
# Unless required by applicable law or agreed to in writing, software
# distributed under the License is distributed on an "AS IS" BASIS,
# WITHOUT WARRANTIES OR CONDITIONS OF ANY KIND, either express or implied.
# See the License for the specific language governing permissions and
# limitations under the License.

<<<<<<< HEAD
import os
import tarfile
import urllib
import zipfile
=======
from __future__ import annotations

import posixpath
>>>>>>> c704458a
from pathlib import Path
from typing import TYPE_CHECKING, Literal

import fsspec
import wget
from fsspec.core import get_filesystem_class, split_protocol
from fsspec.utils import infer_storage_options
from loguru import logger

from ray_curator.utils.client_utils import is_remote_url

if TYPE_CHECKING:
    from collections.abc import Iterable

    import pandas as pd

FILETYPE_TO_DEFAULT_EXTENSIONS = {
    "parquet": [".parquet"],
    "jsonl": [".jsonl", ".json"],
}


def download_file(source_url: str, target_directory: str, verbose: bool = True) -> str:
    # make sure target_directory is an absolute path to avoid bugs when we change directories to download data later
    target_directory = os.path.abspath(target_directory)

    if verbose:
        logger.info(f"Trying to download data from {source_url} and save it in this directory: {target_directory}")
    filename = os.path.basename(urllib.parse.urlparse(source_url).path)
    target_filepath = os.path.join(target_directory, filename)

    if os.path.exists(target_filepath):
        if verbose:
            logger.info(f"Found file {target_filepath} => will not be attempting download from {source_url}")
    else:
        logger.info(f"Not found file {target_filepath}")
        original_dir = os.getcwd()  # record current working directory so can cd back to it
        os.chdir(target_directory)  # cd to target dir so that temporary download file will be saved in target dir

        wget.download(source_url, target_directory)

        # change back to original directory as the rest of the code may assume that we are in that directory
        os.chdir(original_dir)
        if verbose:
            logger.info("Download completed")

    return target_filepath


def extract_archive(archive_path: str, extract_path: str, force_extract: bool = False) -> str:
    logger.info(f"Attempting to extract all contents from tar file {archive_path} and save in {extract_path}")
    if not force_extract:
        if tarfile.is_tarfile(archive_path):
            with tarfile.open(archive_path, "r") as archive:
                archive_extracted_dir = os.path.commonprefix(archive.getnames()[1:])
        elif zipfile.is_zipfile(archive_path):
            with zipfile.ZipFile(archive_path, "r") as archive:
                archive_extracted_dir = archive.namelist()[0]
        else:
            raise RuntimeError("Unknown archive format: " + archive_path + ". We only support tar and zip archives.")

        archive_contents_dir = os.path.join(extract_path, archive_extracted_dir)

    if not force_extract and os.path.exists(archive_contents_dir):
        logger.info(f"Directory {archive_contents_dir} already exists => will not attempt to extract file")
    else:
        if tarfile.is_tarfile(archive_path):
            with tarfile.open(archive_path, "r") as archive:
                archive.extractall(path=extract_path, filter="data")
        elif zipfile.is_zipfile(archive_path):
            with zipfile.ZipFile(archive_path, "r") as archive:
                archive.extractall(extract_path, filter="data")
        logger.info("Finished extracting")

    if force_extract:
        return None
    return archive_contents_dir


def get_fs(path: str, storage_options: dict[str, str] | None = None) -> fsspec.AbstractFileSystem:
    if not storage_options:
        storage_options = {}
    protocol, path = split_protocol(path)
    return get_filesystem_class(protocol)(**storage_options)


def is_not_empty(
    path: str, fs: fsspec.AbstractFileSystem | None = None, storage_options: dict[str, str] | None = None
) -> bool:
    if fs is not None and storage_options is not None:
        err_msg = "fs and storage_options cannot be provided together"
        raise ValueError(err_msg)
    elif fs is None:
        fs = get_fs(path, storage_options)

    return fs.exists(path) and fs.isdir(path) and fs.listdir(path)


def delete_dir(
    path: str, fs: fsspec.AbstractFileSystem | None = None, storage_options: dict[str, str] | None = None
) -> None:
    if fs is not None and storage_options is not None:
        err_msg = "fs and storage_options cannot be provided together"
        raise ValueError(err_msg)
    elif fs is None:
        fs = get_fs(path, storage_options)

    if fs.exists(path) and fs.isdir(path):
        fs.rm(path, recursive=True)


def create_or_overwrite_dir(
    path: str, fs: fsspec.AbstractFileSystem | None = None, storage_options: dict[str, str] | None = None
) -> None:
    """
    Creates a directory if it does not exist and overwrites it if it does.
    Warning: This function will delete all files in the directory if it exists.
    """
    if fs is not None and storage_options is not None:
        err_msg = "fs and storage_options cannot be provided together"
        raise ValueError(err_msg)
    elif fs is None:
        fs = get_fs(path, storage_options)

    if is_not_empty(path, fs):
        logger.warning(f"Output directory {path} is not empty. Deleting it.")
        delete_dir(path, fs)

    fs.mkdirs(path, exist_ok=True)


def filter_files_by_extension(
    files_list: list[str],
    keep_extensions: str | list[str],
) -> list[str]:
    filtered_files = []
    if isinstance(keep_extensions, str):
        keep_extensions = [keep_extensions]

    # Ensure that the extensions are prefixed with a dot
    file_extensions = tuple([s if s.startswith(".") else f".{s}" for s in keep_extensions])

    for file in files_list:
        if file.endswith(file_extensions):
            filtered_files.append(file)

    if len(files_list) != len(filtered_files):
        logger.warning("Skipped at least one file due to unmatched file extension(s).")

    return filtered_files


def _split_files_as_per_blocksize(
    sorted_file_sizes: list[tuple[str, int]], max_byte_per_chunk: int
) -> list[list[str]]:
    partitions = []
    current_partition = []
    current_size = 0

    for file, size in sorted_file_sizes:
        if current_size + size > max_byte_per_chunk:
            if current_partition:
                partitions.append(current_partition)
            current_partition = []
            current_size = 0
        current_partition.append(file)
        current_size += size
    if current_partition:
        partitions.append(current_partition)

    logger.debug(
        f"Split {len(sorted_file_sizes)} files into {len(partitions)} partitions with max size {(max_byte_per_chunk / 1024 / 1024):.2f} MB."
    )
    return partitions


def _gather_extention(path: str) -> str:
    """
    Gather the extension of a given path.
    Args:
        path: The path to get the extension from.
    Returns:
        The extension of the path.
    """
    name = posixpath.basename(path.rstrip("/"))
    return posixpath.splitext(name)[1][1:].casefold()


def _gather_file_records(  # noqa: PLR0913
    path: str,
    recurse_subdirectories: bool,
    keep_extensions: str | list[str] | None,
    storage_options: dict[str, str] | None,
    fs: fsspec.AbstractFileSystem | None,
    include_size: bool,
) -> list[tuple[str, int]]:
    """
    Gather file records from a given path.
    Args:
        path: The path to get the file paths from.
        recurse_subdirectories: Whether to recurse subdirectories.
        keep_extensions: The extensions to keep.
        storage_options: The storage options to use.
        fs: The filesystem to use.
        include_size: Whether to include the size of the files.
    Returns:
        A list of tuples (file_path, file_size).
    """
    fs = fs or fsspec.core.url_to_fs(path, **(storage_options or {}))[0]
    allowed_exts = (
        None
        if keep_extensions is None
        else {
            e.casefold().lstrip(".")
            for e in ([keep_extensions] if isinstance(keep_extensions, str) else keep_extensions)
        }
    )
    normalize = fs.unstrip_protocol if is_remote_url(path) else (lambda x: x)
    roots = fs.expand_path(path, recursive=False)
    records = []

    for root in roots:
        if fs.isdir(root):
            listing = fs.find(
                root,
                maxdepth=None if recurse_subdirectories else 1,
                withdirs=False,
                detail=include_size,
            )
            if include_size:
                entries = [(p, info.get("size")) for p, info in listing.items()]
            else:
                entries = [(p, None) for p in listing]

        elif fs.exists(root):
            entries = [(root, fs.info(root).get("size") if include_size else None)]
        else:
            entries = []

        for raw_path, raw_size in entries:
            if (allowed_exts is None) or (_gather_extention(raw_path) in allowed_exts):
                records.append((normalize(raw_path), -1 if include_size and raw_size is None else raw_size))

    return records


def get_all_file_paths_under(
    path: str,
    recurse_subdirectories: bool = False,
    keep_extensions: str | list[str] | None = None,
    storage_options: dict[str, str] | None = None,
    fs: fsspec.AbstractFileSystem | None = None,
) -> list[str]:
    """
    Get all file paths under a given path.
    Args:
        path: The path to get the file paths from.
        recurse_subdirectories: Whether to recurse subdirectories.
        keep_extensions: The extensions to keep.
        storage_options: The storage options to use.
        fs: The filesystem to use.
    Returns:
        A list of file paths.
    """
    return sorted(
        [
            p
            for p, _ in _gather_file_records(
                path, recurse_subdirectories, keep_extensions, storage_options, fs, include_size=False
            )
        ]
    )


def get_all_file_paths_and_size_under(
    path: str,
    recurse_subdirectories: bool = False,
    keep_extensions: str | list[str] | None = None,
    storage_options: dict[str, str] | None = None,
    fs: fsspec.AbstractFileSystem | None = None,
) -> list[tuple[str, int]]:
    """
    Get all file paths and their sizes under a given path.
    Args:
        path: The path to get the file paths from.
        recurse_subdirectories: Whether to recurse subdirectories.
        keep_extensions: The extensions to keep.
        storage_options: The storage options to use.
        fs: The filesystem to use.
    Returns:
        A list of tuples (file_path, file_size).
    """
    # sort by size
    return sorted(
        [
            (p, int(s))
            for p, s in _gather_file_records(
                path, recurse_subdirectories, keep_extensions, storage_options, fs, include_size=True
            )
        ],
        key=lambda x: x[1],
    )


def infer_protocol_from_paths(paths: Iterable[str]) -> str | None:
    """Infer a protocol from a list of paths, if any.

    Returns the first detected protocol scheme (e.g., "s3", "gcs", "gs", "abfs")
    or None for local paths.
    """
    for path in paths:
        opts = infer_storage_options(path)
        protocol = opts.get("protocol")
        if protocol and protocol not in {"file", "local"}:
            return protocol
    return None


def pandas_select_columns(df: pd.DataFrame, columns: list[str] | None, file_path: str) -> pd.DataFrame | None:
    """Project a Pandas DataFrame onto existing columns, logging warnings for missing ones.

    Returns the projected DataFrame. If no requested columns exist, returns None.
    """

    if columns is None:
        return df

    existing_columns = [col for col in columns if col in df.columns]
    missing_columns = [col for col in columns if col not in df.columns]

    if missing_columns:
        logger.warning(f"Columns {missing_columns} not found in {file_path}")

    if existing_columns:
        return df[existing_columns]

    logger.error(f"None of the requested columns found in {file_path}")
    return None


def check_output_mode(
    mode: Literal["overwrite", "append", "error", "ignore"],
    fs: fsspec.AbstractFileSystem,
    path: str,
    append_mode_implemented: bool = False,
) -> None:
    """
    Validate and act on the write mode for an output directory.

    Modes:
    - "overwrite": delete existing `output_dir` recursively if it exists.
    - "append": no-op here; raises if append is not implemented.
    - "error": raise FileExistsError if `output_dir` already exists.
    - "ignore": no-op.
    """
    normalized = mode.strip().lower()
    allowed = {"overwrite", "append", "error", "ignore"}
    if normalized not in allowed:
        msg = f"Invalid mode: {mode!r}. Allowed: {sorted(allowed)}"
        raise ValueError(msg)

    if normalized == "ignore":
        if not fs.exists(path):
            fs.makedirs(path)
        return

    if normalized == "append":
        if not append_mode_implemented:
            msg = "append mode is not implemented yet"
            raise NotImplementedError(msg)
        return

    if normalized == "overwrite":
        if fs.exists(path):
            msg = f"Removing output directory {path} for overwrite mode"
            logger.info(msg)
            delete_dir(path=path, fs=fs)
        else:
            msg = f"Overwrite mode: output directory {path} does not exist; nothing to remove"
            logger.info(msg)
        return

    if normalized == "error" and fs.exists(path):
        msg = f"Output directory {path} already exists"
        raise FileExistsError(msg)
    return


def infer_dataset_name_from_path(path: str) -> str:
    """Infer a dataset name from a path, handling both local and cloud storage paths.
    Args:
        path: Local path or cloud storage URL (e.g. s3://, abfs://)
    Returns:
        Inferred dataset name from the path
    """
    # Split protocol and path for cloud storage
    protocol, pure_path = split_protocol(path)
    if protocol is None:
        # Local path handling
        first_file = Path(path)
        if first_file.parent.name and first_file.parent.name != ".":
            return first_file.parent.name.lower()
        return first_file.stem.lower()
    else:
        path_parts = pure_path.rstrip("/").split("/")
        if len(path_parts) <= 1:
            return path_parts[0]
        return path_parts[-1].lower()


def check_disallowed_kwargs(
    kwargs: dict,
    disallowed_keys: list[str],
    raise_error: bool = True,
) -> None:
    """Check if any of the disallowed keys are in provided kwargs
    Used for read/write kwargs in stages.
    Args:
        kwargs: The dictionary to check
        disallowed_keys: The keys that are not allowed.
        raise_error: Whether to raise an error if any of the disallowed keys are in the kwargs.
    Raises:
        ValueError: If any of the disallowed keys are in the kwargs and raise_error is True.
        Warning: If any of the disallowed keys are in the kwargs and raise_error is False.
    Returns:
        None
    """
    found_keys = set(kwargs).intersection(disallowed_keys)
    if raise_error and found_keys:
        msg = f"Unsupported keys in kwargs: {', '.join(found_keys)}"
        raise ValueError(msg)
    elif found_keys:
        msg = f"Unsupported keys in kwargs: {', '.join(found_keys)}"
        logger.warning(msg)<|MERGE_RESOLUTION|>--- conflicted
+++ resolved
@@ -11,17 +11,13 @@
 # WITHOUT WARRANTIES OR CONDITIONS OF ANY KIND, either express or implied.
 # See the License for the specific language governing permissions and
 # limitations under the License.
-
-<<<<<<< HEAD
+from __future__ import annotations
+
 import os
+import posixpath
 import tarfile
 import urllib
 import zipfile
-=======
-from __future__ import annotations
-
-import posixpath
->>>>>>> c704458a
 from pathlib import Path
 from typing import TYPE_CHECKING, Literal
 
