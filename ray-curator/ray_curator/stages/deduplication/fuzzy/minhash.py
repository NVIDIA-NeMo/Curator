--- conflicted
+++ resolved
@@ -292,12 +292,7 @@
             msg = "MinHash processor or ID generator not initialized. Call setup() first."
             raise RuntimeError(msg)
 
-<<<<<<< HEAD
         output_file = self.output_fs.sep.join([self.output_dir, f"{task.task_id}.parquet"])
-=======
-        fs = get_fs(self.output_dir, self.write_kwargs.get("storage_options"))
-        output_file = fs.sep.join([self.output_dir, self._name, f"{task.task_id}.parquet"])
->>>>>>> 50c5868a
 
         read_kwargs = self.read_kwargs.copy()
 
