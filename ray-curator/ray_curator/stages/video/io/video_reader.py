--- conflicted
+++ resolved
@@ -24,11 +24,7 @@
 from ray_curator.tasks import _EmptyTask
 from ray_curator.tasks.file_group import FileGroupTask
 from ray_curator.tasks.video import Video, VideoTask
-<<<<<<< HEAD
-from ray_curator.utils.client_utils import FSPath
-=======
 from ray_curator.utils.client_utils import FSPath, is_remote_url
->>>>>>> 2f216d65
 
 
 @dataclass
@@ -50,13 +46,8 @@
         verbose: If True, logs detailed video information after successful processing
 
     """
-<<<<<<< HEAD
+
     input_path: str | None = None
-    input_s3_profile_name: str | None = None
-=======
-
-    input_path: str | None = None
->>>>>>> 2f216d65
     verbose: bool = False
     _name: str = "video_reader"
 
@@ -149,11 +140,6 @@
             else:
                 msg = f"Unsupported input type: {type(video.input_video)}"
                 raise TypeError(msg)  # noqa: TRY301
-<<<<<<< HEAD
-            size_mb = len(video.source_bytes) / (1024 * 1024)
-            logger.info(f"Downloaded {video.input_video}: ({size_mb:.2f} MB)")
-=======
->>>>>>> 2f216d65
         except Exception as e:  # noqa: BLE001
             logger.error(f"Got an exception {e!s} when trying to read {video.input_video}")
             video.errors["download"] = str(e)
@@ -280,11 +266,7 @@
         Returns:
             List of processing stages: [FilePartitioningStage, VideoReaderStage]
         """
-<<<<<<< HEAD
-        if self.input_video_path.startswith("s3://"):
-=======
         if is_remote_url(self.input_video_path):
->>>>>>> 2f216d65
             reader_stage = ClientPartitioningStage(
                 file_paths=self.input_video_path,
                 files_per_partition=1,
@@ -299,15 +281,7 @@
                 limit=self.video_limit,
             )
 
-<<<<<<< HEAD
-        download_stage = VideoReaderStage(
-            input_path=self.input_video_path,
-            input_s3_profile_name=self.input_s3_profile_name,
-            verbose=self.verbose
-        )
-=======
         download_stage = VideoReaderStage(input_path=self.input_video_path, verbose=self.verbose)
->>>>>>> 2f216d65
 
         return [reader_stage, download_stage]
 
