--- conflicted
+++ resolved
@@ -20,12 +20,8 @@
 from loguru import logger
 
 from ray_curator.stages.base import CompositeStage, ProcessingStage
-<<<<<<< HEAD
-from ray_curator.stages.io.reader.client_partitioning import ClientPartitioningStage
-from ray_curator.stages.io.reader.file_partitioning import FilePartitioningStage
-=======
+from ray_curator.stages.client_partitioning import ClientPartitioningStage
 from ray_curator.stages.file_partitioning import FilePartitioningStage
->>>>>>> ebaa03bf
 from ray_curator.tasks import _EmptyTask
 from ray_curator.tasks.file_group import FileGroupTask
 from ray_curator.tasks.video import Video, VideoTask
@@ -52,12 +48,8 @@
     Note:
         Currently supports local filesystem paths only. S3 support is planned for future releases.
     """
-<<<<<<< HEAD
     input_path: str | None = None
     input_s3_profile_name: str | None = None
-=======
-
->>>>>>> ebaa03bf
     verbose: bool = False
     _name: str = "video_reader"
 
@@ -134,14 +126,6 @@
         Note:
             Errors are logged and stored in video.errors["download"] for debugging.
         """
-<<<<<<< HEAD
-=======
-
-        def _raise_s3_error() -> None:
-            msg = "S3 client is required for S3 destination"
-            raise TypeError(msg)
-
->>>>>>> ebaa03bf
         try:
             if isinstance(video.input_video, FSPath):
                 # Concurrent download video bytes
@@ -298,15 +282,11 @@
                 limit=self.video_limit,
             )
 
-<<<<<<< HEAD
         download_stage = VideoReaderStage(
             input_path=self.input_video_path,
             input_s3_profile_name=self.input_s3_profile_name,
             verbose=self.verbose
         )
-=======
-        download_stage = VideoReaderStage(verbose=self.verbose)
->>>>>>> ebaa03bf
 
         return [reader_stage, download_stage]
 
