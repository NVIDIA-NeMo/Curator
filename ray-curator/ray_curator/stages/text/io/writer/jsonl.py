--- conflicted
+++ resolved
@@ -26,12 +26,7 @@
 
     # Additional kwargs for pandas.DataFrame.to_json
     file_extension: str = "jsonl"
-<<<<<<< HEAD
-    jsonl_kwargs: dict[str, Any] = field(default_factory=dict)
-    force_ascii: bool = True
-=======
     write_kwargs: dict[str, Any] = field(default_factory=dict)
->>>>>>> c704458a
 
     @property
     def name(self) -> str:
@@ -48,11 +43,6 @@
         write_kwargs = {
             "lines": True,
             "orient": "records",
-<<<<<<< HEAD
-            "storage_options": self.storage_options,
-            "force_ascii": self.force_ascii,
-=======
->>>>>>> c704458a
         }
 
         # Add any additional kwargs, allowing them to override defaults
