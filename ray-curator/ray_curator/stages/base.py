--- conflicted
+++ resolved
@@ -72,32 +72,23 @@
     _resources = Resources(cpus=1.0)
     _batch_size = 1
 
+    @property
+    def name(self) -> str:
+        return self._name
+
+    @property
+    def resources(self) -> Resources:
+        return self._resources
+
+    @property
+    def batch_size(self) -> int | None:
+        """Number of tasks to process in a batch."""
+        return self._batch_size
+
+    @property
     def num_workers(self) -> int | None:
         """Number of workers required. If None, then executor will determine the number of workers."""
         return None
-
-    @property
-    def name(self) -> str:
-        return self._name
-
-    @property
-    def resources(self) -> Resources:
-        return self._resources
-
-    @property
-<<<<<<< HEAD
-    def batch_size(self) -> int:
-        return self._batch_size
-=======
-    def batch_size(self) -> int | None:
-        """Number of tasks to process in a batch."""
-        return 1
-
-    @property
-    def num_workers(self) -> int | None:
-        """Number of workers required. If None, then executor will determine the number of workers."""
-        return None
->>>>>>> b66a5049
 
     def validate_input(self, task: Task) -> bool:
         """Validate input task meets requirements.
