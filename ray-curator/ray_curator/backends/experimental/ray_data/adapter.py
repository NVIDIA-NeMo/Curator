"""Ray Data adapter for processing stages."""

from collections.abc import Callable
from typing import Any

from loguru import logger
from ray.data import Dataset

from ray_curator.backends.base import BaseStageAdapter
from ray_curator.backends.experimental.utils import get_worker_metadata_and_node_id
from ray_curator.stages.base import ProcessingStage

from .utils import RayStageSpecKeys, calculate_concurrency_for_actors_for_stage, is_actor_stage


class RayDataStageAdapter(BaseStageAdapter):
    """Adapts ProcessingStage to Ray Data operations.

    This adapter converts stages to work with Ray Data datasets by:
    1. Working directly with Task objects (no dictionary conversion)
    2. Using Ray Data's map_batches for parallel processing
        a. If stage has both gpus and cpus specified, then we use actors
        b. If stage.setup is overridden, then we use actors
        c. Else we use tasks
    """

    def __init__(self, stage: ProcessingStage):
        super().__init__(stage)

        self._batch_size = self.stage.batch_size
        if self._batch_size is None and self.stage.resources.gpus > 0:
            logger.warning(f"When using Ray Data, batch size is not set for GPU stage {self.stage}. Setting it to 1.")
            self._batch_size = 1

        # Go through all the keys in the ray_stage_spec and raise error if they are not in RayStageSpecKeys
        for key in self.stage.ray_stage_spec:
            if key not in RayStageSpecKeys:
                msg = f"Invalid key {key} in ray_stage_spec for stage {self.stage}"
                raise ValueError(msg)

    @property
    def batch_size(self) -> int | None:
        """Get the batch size for this stage."""
        return self._batch_size

    def _process_batch_internal(self, batch: dict[str, Any]) -> dict[str, Any]:
        """Internal method that handles the actual batch processing logic.

        Args:
            batch: Dictionary with arrays/lists representing a batch of Task objects

        Returns:
            Dictionary with arrays/lists representing processed Task objects
        """
        tasks = batch["item"]
        results = self.process_batch(tasks)
        # Return the results as Ray Data expects them
        # For Task objects, we return them in the 'item' column
        return {"item": results}

    def process_dataset(self, dataset: Dataset) -> Dataset:
        """Process a Ray Data dataset through this stage.

        Args:
            dataset (Dataset): Ray Data dataset containing Task objects

        Returns:
            Dataset: Processed Ray Data dataset
        """
        # TODO: Support nvdecs / nvencs
        if self.stage.resources.gpus <= 0 and (self.stage.resources.nvdecs > 0 or self.stage.resources.nvencs > 0):
            msg = "Ray Data does not support nvdecs / nvencs. Please use gpus instead."
            raise ValueError(msg)

        is_actor_stage_ = self.stage.ray_stage_spec.get(RayStageSpecKeys.IS_ACTOR_STAGE, is_actor_stage(self.stage))

        if is_actor_stage_:
            map_batches_fn = create_actor_from_stage(self.stage)
            concurrency_kwargs = {
                "concurrency": calculate_concurrency_for_actors_for_stage(self.stage),
            }
        else:
            map_batches_fn = create_task_from_stage(self.stage)
            concurrency_kwargs = {"concurrency": None}

        if self.stage.resources.cpus > 0:
            concurrency_kwargs["num_cpus"] = self.stage.resources.cpus  # type: ignore[reportArgumentType]
        if self.stage.resources.gpus > 0:
            concurrency_kwargs["num_gpus"] = self.stage.resources.gpus  # type: ignore[reportArgumentType]

        # Calculate concurrency based on available resources

        logger.info(f"{self.stage.__class__.__name__} {is_actor_stage_=} with concurrency{concurrency_kwargs=}")

<<<<<<< HEAD
        processed_dataset = dataset.map_batches(map_batches_fn, batch_size=self.batch_size, **concurrency_kwargs)  # type: ignore[reportArgumentType]

        if self.stage.ray_stage_spec.get(RayStageSpecKeys.IS_FANOUT_STAGE, False):
=======
        if self.stage.ray_stage_spec().get("is_fanout_stage", False):
>>>>>>> bd78b801
            processed_dataset = processed_dataset.repartition(target_num_rows_per_block=1)

        return processed_dataset


def create_actor_from_stage(stage: ProcessingStage) -> type[RayDataStageAdapter]:
    """Create a StageProcessor class with the proper stage name for display."""

    class RayDataStageActorAdapter(RayDataStageAdapter):
        """Simplified stateful processor that wraps a ProcessingStage for Ray Data."""

        def __init__(self):
            """Initialize the stage processor."""
            super().__init__(stage)
            self.setup_done = False
            node_info, worker_metadata = get_worker_metadata_and_node_id()
            self.setup_on_node(node_info, worker_metadata)
            self.setup(worker_metadata)

        def __call__(self, batch: dict[str, Any]) -> dict[str, Any]:
            return self._process_batch_internal(batch)

    # Set the class name to match the stage name
    stage_name = stage.__class__.__name__ + "Actor"
    RayDataStageActorAdapter.__name__ = stage_name
    RayDataStageActorAdapter.__qualname__ = stage_name

    return RayDataStageActorAdapter


def create_task_from_stage(stage: ProcessingStage) -> Callable[[dict[str, Any]], dict[str, Any]]:
    """Create a named Ray Data stage adapter function.

    This creates a standalone function that wraps the stage processing logic
    with a clean name that doesn't include the class qualification.

    Args:
        stage (ProcessingStage): Processing stage to adapt

    Returns:
        Callable: A function that can be used directly with Ray Data's map_batches
    """
    # Create the adapter instance
    adapter = RayDataStageAdapter(stage)

    # Create a standalone function that wraps the adapter's processing logic
    def stage_map_fn(batch: dict[str, Any]) -> dict[str, Any]:
        """Dynamically named map function that processes a batch of Task objects."""
        return adapter._process_batch_internal(batch)

    # Set the function name to include the stage name with Task suffix
    stage_name = stage.__class__.__name__ + "Task"
    stage_map_fn.__name__ = stage_name
    stage_map_fn.__qualname__ = stage_name

    return stage_map_fn<|MERGE_RESOLUTION|>--- conflicted
+++ resolved
@@ -33,7 +33,7 @@
             self._batch_size = 1
 
         # Go through all the keys in the ray_stage_spec and raise error if they are not in RayStageSpecKeys
-        for key in self.stage.ray_stage_spec:
+        for key in self.stage.ray_stage_spec():
             if key not in RayStageSpecKeys:
                 msg = f"Invalid key {key} in ray_stage_spec for stage {self.stage}"
                 raise ValueError(msg)
@@ -72,7 +72,7 @@
             msg = "Ray Data does not support nvdecs / nvencs. Please use gpus instead."
             raise ValueError(msg)
 
-        is_actor_stage_ = self.stage.ray_stage_spec.get(RayStageSpecKeys.IS_ACTOR_STAGE, is_actor_stage(self.stage))
+        is_actor_stage_ = self.stage.ray_stage_spec().get(RayStageSpecKeys.IS_ACTOR_STAGE, is_actor_stage(self.stage))
 
         if is_actor_stage_:
             map_batches_fn = create_actor_from_stage(self.stage)
@@ -89,16 +89,11 @@
             concurrency_kwargs["num_gpus"] = self.stage.resources.gpus  # type: ignore[reportArgumentType]
 
         # Calculate concurrency based on available resources
-
         logger.info(f"{self.stage.__class__.__name__} {is_actor_stage_=} with concurrency{concurrency_kwargs=}")
 
-<<<<<<< HEAD
         processed_dataset = dataset.map_batches(map_batches_fn, batch_size=self.batch_size, **concurrency_kwargs)  # type: ignore[reportArgumentType]
 
-        if self.stage.ray_stage_spec.get(RayStageSpecKeys.IS_FANOUT_STAGE, False):
-=======
-        if self.stage.ray_stage_spec().get("is_fanout_stage", False):
->>>>>>> bd78b801
+        if self.stage.ray_stage_spec().get(RayStageSpecKeys.IS_FANOUT_STAGE, False):
             processed_dataset = processed_dataset.repartition(target_num_rows_per_block=1)
 
         return processed_dataset
