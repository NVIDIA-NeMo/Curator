import os
import pathlib
import sys
from dataclasses import dataclass, field
from typing import Any
from uuid import UUID

import numpy as np
import numpy.typing as npt

from ray_curator.utils.decoder_utils import extract_video_metadata

from .tasks import Task


@dataclass
class _Window:
    """Container for video window data including metadata, frames, and processing results.

    This class stores information about a video window, including its source, timing,
    extracted frames, motion data, aesthetic scores, and generated captions.
    """
        # Start frame number of this window
    start_frame: int
    # End frame number of this window
    end_frame: int
    # MP4 bytes for this window
    mp4_bytes: bytes | None = None
    # Qwen LLM input for this window
    qwen_llm_input: dict[str, Any] | None = None
    # X1 model input for this window
    x1_input: Any | None = None
    # `caption: {model_name: caption}`
    caption: dict[str, str] = field(default_factory=dict)
    enhanced_caption: dict[str, str] = field(default_factory=dict)
    # webp preview
    webp_bytes: bytes | None = None

    def get_major_size(self) -> int:
        """Calculate total memory size of the window.

        Returns:
            Total size in bytes.

        """
        total_size = 0
        total_size += len(self.mp4_bytes) if self.mp4_bytes else 0
        # TODO: this is probably inaccurate
        total_size += sys.getsizeof(self.qwen_llm_input) if self.qwen_llm_input else 0
        total_size += sys.getsizeof(self.caption)
        total_size += sys.getsizeof(self.enhanced_caption)
        total_size += len(self.webp_bytes) if self.webp_bytes else 0
        return total_size


@dataclass
class Clip:
    """Container for video clip data including metadata, frames, and processing results.

    This class stores information about a video segment, including its source, timing,
    extracted frames, motion data, aesthetic scores, and generated captions.
    """

    uuid: UUID
    source_video: str
    span: tuple[float, float]
    buffer: bytes | None = None
    extracted_frames: dict[str, npt.NDArray[np.uint8]] = field(default_factory=dict)
    # motion
    decoded_motion_data: None = None # TODO: Add motion data type in the motion filter PR
    motion_score_global_mean: float | None = None
    motion_score_per_patch_min_256: float | None = None
    # aesthetic
    aesthetic_score: float | None = None
    # embedding
    cosmos_embed1_frames: npt.NDArray[np.float32] | None = None
    cosmos_embed1_embedding: npt.NDArray[np.float32] | None = None
    intern_video_2_frames: npt.NDArray[np.float32] | None = None
    intern_video_2_embedding: npt.NDArray[np.float32] | None = None
    # captioning
    windows: list[_Window] = field(default_factory=list)
    # egomotion
    egomotion: dict[str, bytes] = field(default_factory=dict)
    # for testing
    cosmos_embed1_text_match: tuple[str, float] | None = None
    intern_video_2_text_match: tuple[str, float] | None = None
    # for debugging
    errors: dict[str, str] = field(default_factory=dict)

    def extract_metadata(self) -> dict[str, Any] | None:
        """Extract metadata from the clip's buffer.

        Returns:
            A dictionary containing the extracted metadata (width, height, framerate,
            num_frames, video_codec, num_bytes) if buffer exists, None otherwise.

        Raises:
            Exception: Any exception from extract_video_metadata is propagated.

        """
        if self.buffer is None:
            return None

        metadata = extract_video_metadata(self.buffer)

        return {
            "width": metadata.width,
            "height": metadata.height,
            "framerate": metadata.fps,
            "num_frames": metadata.num_frames,
            "video_codec": metadata.video_codec,
            "num_bytes": len(self.buffer),
        }

    @property
    def duration(self) -> float:
        """Calculate the duration of the clip.

        Returns:
            Duration of the clip in seconds.

        """
        return self.span[1] - self.span[0]

    def get_major_size(self) -> int:
        """Calculate total memory size of the clip.

        Returns:
            Total size in bytes.

        """
        total_size = len(self.uuid.bytes)
        if self.buffer:
            total_size += len(self.buffer)
        if self.extracted_frames:
            for x in self.extracted_frames.values():
                total_size += x.nbytes
        if self.decoded_motion_data is not None:
            total_size += self.decoded_motion_data.get_major_size()
        if self.intern_video_2_frames is not None:
            total_size += self.intern_video_2_frames.nbytes
        if self.intern_video_2_embedding is not None:
            total_size += self.intern_video_2_embedding.nbytes
        for window in self.windows:
            total_size += window.get_major_size()
        return total_size

@dataclass
class ClipStats:
    """Statistics for video clips including filtering, transcoding, and captioning results.

    This class accumulates statistics about the number of clips processed through
    different stages of the video processing pipeline, including motion filtering,
    aesthetic filtering, and captioning.
    """

    num_filtered_by_motion: int = 0
    num_filtered_by_aesthetic: int = 0
    num_passed: int = 0
    num_transcoded: int = 0
    num_with_embeddings: int = 0
    num_with_caption: int = 0
    num_with_webp: int = 0
    total_clip_duration: float = 0.0
    max_clip_duration: float = 0.0

    def combine(self, other: "ClipStats") -> None:
        """Combine two ClipStats objects.

        Args:
            other: ClipStats object to combine with.

        """
        self.num_filtered_by_motion += other.num_filtered_by_motion
        self.num_filtered_by_aesthetic += other.num_filtered_by_aesthetic
        self.num_passed += other.num_passed
        self.num_transcoded += other.num_transcoded
        self.num_with_embeddings += other.num_with_embeddings
        self.num_with_caption += other.num_with_caption
        self.num_with_webp += other.num_with_webp
        self.total_clip_duration += other.total_clip_duration
        self.max_clip_duration = max(self.max_clip_duration, other.max_clip_duration)

@dataclass
class VideoMetadata:
    """Metadata for video content including dimensions, timing, and codec information.

    This class stores essential video properties such as resolution, frame rate,
    duration, and encoding details.
    """

    size: int | None = None
    height: int | None = None
    width: int | None = None
    framerate: float | None = None
    num_frames: int | None = None
    duration: float | None = None
    video_codec: str | None = None
    pixel_format: str | None = None
    audio_codec: str | None = None
    bit_rate_k: int | None = None


@dataclass
class Video:
    """
    Container for video content including metadata, frames, and processing results.

    This class stores information about a video segment, including its source, timing,
    extracted frames, motion data, aesthetic scores, and generated captions.
    """
    input_video: pathlib.Path
    source_bytes: bytes | None = None
    # video metadata
    metadata: VideoMetadata = field(default_factory=VideoMetadata)
    # transnetv2 decoded input
    frame_array: npt.NDArray[np.uint8] | None = None
    # clips
    clips: list[Clip] = field(default_factory=list)
    filtered_clips: list[Clip] = field(default_factory=list)
    # for cracking
    num_total_clips: int = 0
    num_clip_chunks: int = 0
    clip_chunk_index: int = 0
    # for last writer stage
    clip_stats: ClipStats = field(default_factory=ClipStats)
    # for debugging
    errors: dict[str, str] = field(default_factory=dict)

    def populate_metadata(self) -> None:
        """Extract and assign video metadata from source_bytes.

        This method extracts metadata from the video data in source_bytes and
        assigns it to self.metadata.

        Raises:
            ValueError: If source_bytes is None.
            Exception: Any exception from extract_video_metadata is propagated.

        """
        if self.source_bytes is None:
            error_msg = "No video data available: source_bytes is None"
            raise ValueError(error_msg)

        # Extract metadata using the existing function
        extracted_metadata = extract_video_metadata(self.source_bytes)

        # Set the size from source_bytes
        self.metadata.size = len(self.source_bytes)

        # Map the extracted metadata to our metadata object
        self.metadata.height = extracted_metadata.height
        self.metadata.width = extracted_metadata.width
        self.metadata.framerate = extracted_metadata.fps
        self.metadata.num_frames = extracted_metadata.num_frames
        self.metadata.duration = extracted_metadata.video_duration
        self.metadata.video_codec = extracted_metadata.video_codec
        self.metadata.pixel_format = extracted_metadata.pixel_format
        self.metadata.audio_codec = extracted_metadata.audio_codec
        self.metadata.bit_rate_k = extracted_metadata.bit_rate_k

    @property
    def fraction(self) -> float:
        """Calculate the fraction of processed clips.

        Returns:
            Fraction of processed clips.

        """
        if self.num_total_clips == 0:
            return 1.0
        return (len(self.clips) + len(self.filtered_clips)) / self.num_total_clips

    @property
    def weight(self) -> float:
        """Calculate the weight of the video.

        Returns:
            Weight of the video.

        """
        if self.metadata.size is None:
            return 0
        # normalize to 5 min
        if self.metadata.duration is None:
            msg = "metadata.duration is None"
            raise ValueError(msg)
        weight = self.metadata.duration / 300
        # when clips are further chunked
        return weight * self.fraction

    def get_major_size(self) -> int:
        """Calculate total memory size of the video.

        Returns:
            Total size in bytes.

        """
        total_size = 0
        total_size += len(self.source_bytes) if self.source_bytes else 0
        total_size += sys.getsizeof(self.frame_array)
        for clip in self.clips:
            total_size += clip.get_major_size()
        total_size += self.frame_array.nbytes if self.frame_array is not None else 0
        return total_size

    def has_metadata(self) -> bool:
        """Check if all metadata fields are present.

        Returns:
            True if all metadata fields are present, False otherwise.

        """
        return all(
            [
                self.metadata.height,
                self.metadata.width,
                self.metadata.duration,
                self.metadata.framerate,
                self.metadata.num_frames,
                self.metadata.video_codec,
            ],
        )

    def is_10_bit_color(self) -> bool | None:
        """Heuristic function to determine if the input video has 10-bit color."""
        if self.metadata.pixel_format is None:
            return None
        return "10le" in self.metadata.pixel_format or "10be" in self.metadata.pixel_format

    @property
    def input_path(self) -> str:
        """Get the input path of the video.

        Returns:
            Input path of the video.

        """
        # TODO: Support StorageClient type input
        return self.input_video.as_posix()

@dataclass
class VideoTask(Task[Video]):
    """
    Task for processing a single video.
    """
    data: Video = field(default_factory=Video)

    def validate(self) -> bool:
        """Validate the task data."""
        if not os.path.exists(self.data.input_video):
            print(f"Video {self.data.input_video} does not exist")
            return False
        return True

    @property
    def num_items(self) -> int:
        """Get the number of items in this task."""
<<<<<<< HEAD
        return 1

class SplitPipeTask(Task[Video]):
    """
    Task for splitting a video into multiple clips.
    """
    data: Video = field(default_factory=Video)

    @property
    def fraction(self) -> float:
        """Calculate fraction of processed video in the task.

        Returns:
            Fraction of processed video.

        """
        return self.data.fraction

    @property
    def weight(self) -> float:
        """Calculate weight of video in the task.

        Returns:
            Weight of video.

        """
        return self.data.weight

    def get_major_size(self) -> int:
        """Calculate memory size of video in the task.

        Returns:
            Total size in bytes.

        """
        return self.data.get_major_size()
=======
        return 1
>>>>>>> efbc1f68
<|MERGE_RESOLUTION|>--- conflicted
+++ resolved
@@ -356,43 +356,4 @@
     @property
     def num_items(self) -> int:
         """Get the number of items in this task."""
-<<<<<<< HEAD
-        return 1
-
-class SplitPipeTask(Task[Video]):
-    """
-    Task for splitting a video into multiple clips.
-    """
-    data: Video = field(default_factory=Video)
-
-    @property
-    def fraction(self) -> float:
-        """Calculate fraction of processed video in the task.
-
-        Returns:
-            Fraction of processed video.
-
-        """
-        return self.data.fraction
-
-    @property
-    def weight(self) -> float:
-        """Calculate weight of video in the task.
-
-        Returns:
-            Weight of video.
-
-        """
-        return self.data.weight
-
-    def get_major_size(self) -> int:
-        """Calculate memory size of video in the task.
-
-        Returns:
-            Total size in bytes.
-
-        """
-        return self.data.get_major_size()
-=======
-        return 1
->>>>>>> efbc1f68
+        return 1