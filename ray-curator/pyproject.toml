[build-system]
requires = ["setuptools>=61.0"]
build-backend = "setuptools.build_meta"

[tool.setuptools.packages.find]
include = ["ray_curator", "ray_curator.*"]

[tool.setuptools.dynamic]
version = { attr = "ray_curator.package_info.__version__" }

[project]
name = "ray-curator"
version = "0.1.0"
authors = [
    { name = "Ayush Dattagupta", email = "adattagupta@nvidia.com" },
    { name = "Abhinav Garg", email = "abhgarg@nvidia.com" },
    { name = "Praateek Mahajan", email = "praateekm@nvidia.com" },
    { name = "Sarah Yurick", email = "syurick@nvidia.com" },
]
description = "A Ray-based data curator"
readme = "README.md"
requires-python = ">=3.10,<3.13"
dependencies = [
    "absl-py>=2.0.0,<3.0.0",
    "comment_parser",
    "cosmos-xenna",
    "fsspec",
    "jieba==0.42.1",
    "loguru",
    "mecab-python3",
    "pyarrow",
    "ray[default,data]>=2.48",
    "torch",
    "transformers>=4.48.0",
]

[project.optional-dependencies]
text = [
    # Download / Extract
    "beautifulsoup4",
    "justext",
    "lxml",
    "resiliparse",
    "trafilatura==2.0.0",
    "pycld2",
    "warcio",
    # Filters
    "fasttext==0.9.3",
    "sentencepiece",
    "mwparserfromhell==0.6.5",
    # Aegis
    "peft",
    # Modifiers
    "ftfy==6.1.1",
]

# Installs CPU + GPU text curation modules
deduplication_cuda12x = [
    "cudf-cu12==25.6.*",
    "cugraph-cu12==25.6.*",
    "cuml-cu12==25.6.*",
    "nx-cugraph-cu12==25.6.*",
    "pylibraft-cu12==25.6.*",
    "raft-dask-cu12==25.6.*",
    "rapidsmpf-cu12==25.6.*",
]

video = [
    "av==13.1.0",
    "opencv-python",
    "torchvision",
    "einops",
    "internvideo2-multi-modality @ git+https://github.com/suiyoubi/InternVideo.git@curator#subdirectory=InternVideo2/multi_modality",
    "easydict",
]

video_cuda = [
    "cvcuda_cu12",
    "pycuda",
<<<<<<< HEAD
    "vllm; (platform_machine == 'x86_64' and platform_system != 'Darwin')",
=======
    "vllm",
    "flash_attn",
>>>>>>> c6f96c2b
]

video_nvenc = ["PyNvVideoCodec==2.0.2; (platform_machine == 'x86_64' and platform_system != 'Darwin')"]

# NVIDIA DALI (simplified; update the package to match your CUDA version if needed)
dali = [
    "nvidia-dali-cuda120",
]

all = [
    "ray_curator[dali]",
    "ray_curator[deduplication_cuda12x]",
    "ray_curator[text]",
    "ray_curator[video]",
    "ray_curator[video_cuda]",
]

[dependency-groups]
linting = ["pre-commit", "ruff==0.11.4"]

test = [
    "debugpy",
    "pytest",
    "pytest-asyncio",
    "pytest-coverage",
    "pytest-loguru",
    "scikit-learn",
]

[tool.uv]
default-groups = ["test"]

[[tool.uv.index]]
name = "nvidia"
url = "https://pypi.nvidia.com"

[tool.coverage.paths]
source = ["./ray-curator/ray_curator", "/workspace/ray-curator/ray_curator", "/home/runner/_work/Curator/Curator/NeMo-Curator/ray-curator/ray_curator"]

[tool.ruff]
line-length = 119
[tool.ruff.lint]
select = ["ALL"]
ignore = [
    "D",  # pydocstyle
    "PTH",  # use pathlib
    "G",  # no enforcement during logging
    "FBT",  # allow booleans in function / class arguments
    "T20",  # allow printing
    "E501",  # Allow line length violations, leave it to Black
    "ANN002",  # don't annotate **args
    "ANN003",  # don't annotate **kwargs
    "ANN204",  # don't annotate self/cls/special methods (__new__)
    "PT013",  # how to import pytest
    "PERF401",  # don't enforce list comprehension
    "RET505", "RET506", "RET507", "RET508",  # allow branching (if else after return)
    "PGH004",  # allow generic noqa
    "PD901",  # allow naming dataframes df
    "TD002",  # Allow TODO without author
    "TD003",  # Allow TODO without link
    "TRY003", # Allow long exception messages rather than creating a new exception class
    "FIX002",  # Allow TODO to exist,
    "EXE002", # Don't require for a shebang to be present if it's executable
    "COM812", # Disable the trailing comma in linter, because ruff formatter ensures it
    "SLF001", # Allow accessing private attributes
]
fixable = ["ALL"]


[tool.ruff.lint.extend-per-file-ignores]
"ray_curator/examples/**" = [
    "INP001", # No __init__.py is required
]
"tests/**/*.py" = [
    "S101", # asserts allowed in tests...
    "ANN201", # Allow methods to not return something
    "PLR2004", # Magic value used in comparison, ...
]

[tool.pytest.ini_options]
testpaths = ["tests"]
markers = [
    "gpu: marks tests as GPU tests (deselect with '-m \"not gpu\"')",
]<|MERGE_RESOLUTION|>--- conflicted
+++ resolved
@@ -77,12 +77,10 @@
 video_cuda = [
     "cvcuda_cu12",
     "pycuda",
-<<<<<<< HEAD
     "vllm; (platform_machine == 'x86_64' and platform_system != 'Darwin')",
-=======
     "vllm",
-    "flash_attn",
->>>>>>> c6f96c2b
+    "flash_attn<=2.8.0",
+    "torch<=2.8.0",
 ]
 
 video_nvenc = ["PyNvVideoCodec==2.0.2; (platform_machine == 'x86_64' and platform_system != 'Darwin')"]
@@ -101,8 +99,8 @@
 ]
 
 [dependency-groups]
+build = ["setuptools", "torch<=2.8.0"]
 linting = ["pre-commit", "ruff==0.11.4"]
-
 test = [
     "debugpy",
     "pytest",
@@ -114,10 +112,27 @@
 
 [tool.uv]
 default-groups = ["test"]
+no-build-isolation-package = ["flash-attn"]
 
 [[tool.uv.index]]
 name = "nvidia"
 url = "https://pypi.nvidia.com"
+
+[[tool.uv.index]]
+name = "pypi"
+url = "https://pypi.org/simple"
+explicit = true
+
+[[tool.uv.index]]
+name = "pytorch"
+url = "https://download.pytorch.org/whl/cu128"
+explicit = true
+
+[tool.uv.sources]
+torch = [
+    { index = "pytorch", marker = "sys_platform != 'darwin'" },
+    { index = "pypi", marker = "sys_platform == 'darwin'" },
+]
 
 [tool.coverage.paths]
 source = ["./ray-curator/ray_curator", "/workspace/ray-curator/ray_curator", "/home/runner/_work/Curator/Curator/NeMo-Curator/ray-curator/ray_curator"]
