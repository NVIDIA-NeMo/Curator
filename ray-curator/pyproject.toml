[build-system]
requires = ["setuptools>=61.0"]
build-backend = "setuptools.build_meta"

[tool.setuptools.packages.find]
include = ["ray_curator", "ray_curator.*"]

[tool.setuptools.dynamic]
version = { attr = "ray_curator.package_info.__version__" }

[project]
name = "ray-curator"
version = "0.1.0"
authors = [
    { name = "Ayush Dattagupta", email = "adattagupta@nvidia.com" },
    { name = "Abhinav Garg", email = "abhgarg@nvidia.com" },
    { name = "Praateek Mahajan", email = "praateekm@nvidia.com" },
    { name = "Sarah Yurick", email = "syurick@nvidia.com" },
]
description = "A Ray-based data curator"
readme = "README.md"
requires-python = ">=3.10,<3.13"
dependencies = [
    "absl-py>=2.0.0,<3.0.0",
    "comment_parser",
    "cosmos-xenna @ git+https://github.com/nvidia-cosmos/cosmos-xenna.git@main",
    "crossfit>=0.0.9",
    "fsspec",
    "jieba==0.42.1",
    "loguru",
    "mecab-python3",
    "pyarrow",
<<<<<<< HEAD
    "pynvml==11.5.3",
    "ray[default,data]",
=======
    "ray[default,data]>=2.48",
>>>>>>> d8a5a368
    "torch",
    "transformers>=4.48.0",
]

[project.optional-dependencies]
text = [
    # Download / Extract
    "beautifulsoup4",
    "justext",
    "lxml",
    "resiliparse",
    "trafilatura==2.0.0",
    "pycld2",
    "warcio",
    # Filters
    "fasttext==0.9.3",
    "sentencepiece",
    "mwparserfromhell==0.6.5",
    # Aegis
    "peft",
    # Modifiers
    "ftfy==6.1.1",
]

# Installs CPU + GPU text curation modules
deduplication_cuda12x = [
    "cudf-cu12==25.6.*",
    "cugraph-cu12==25.6.*",
    "cuml-cu12==25.6.*",
    "nx-cugraph-cu12==25.6.*",
    "pylibraft-cu12==25.6.*",
    "raft-dask-cu12==25.6.*",
]

dev = [
    "debugpy",
    "pre-commit",
    "pytest",
    "pytest-coverage",
    "pytest-loguru",
    "ruff==0.11.4",
]
video = [
    "av==13.1.0",
    "opencv-python",
]
video_cuda = [
    "PyNvVideoCodec==1.0.2",
    "cvcuda_cu12",
    "pycuda",
]

video = [
    "av==13.1.0",
    "opencv-python",
]

all = [
    "ray_curator[deduplication_cuda12x]",
    "ray_curator[text]",
    "ray_curator[video]",
]

[tool.pixi.workspace]
channels = ["conda-forge"]
platforms = ["linux-64", "linux-aarch64"]

# Specify PyPI index settings
[tool.pixi.pypi-options]
index-strategy = "unsafe-best-match"
index-url = "https://pypi.org/simple"
extra-index-urls = ["https://pypi.nvidia.com"]

[tool.pixi.dependencies]
python = "3.12.*"
ffmpeg = "*"  # Add FFmpeg from conda-forge

[tool.pixi.environments]
default = ["all"]
dev = ["deduplication_cuda12x", "text", "video", "dev"]

[tool.pixi.pypi-dependencies]
ray-curator = { path = ".", editable = true }

[tool.coverage.paths]
source = ["./ray-curator/ray_curator", "/workspace/ray-curator/ray_curator", "/home/runner/_work/Curator/Curator/NeMo-Curator/ray-curator/ray_curator"]

[tool.ruff]
line-length = 119
[tool.ruff.lint]
select = ["ALL"]
ignore = [
    "D",  # pydocstyle
    "PTH",  # use pathlib
    "G",  # no enforcement during logging
    "FBT",  # allow booleans in function / class arguments
    "T20",  # allow printing
    "E501",  # Allow line length violations, leave it to Black
    "ANN002",  # don't annotate **args
    "ANN003",  # don't annotate **kwargs
    "ANN204",  # don't annotate self/cls/special methods (__new__)
    "PT013",  # how to import pytest
    "PERF401",  # don't enforce list comprehension
    "RET505", "RET506", "RET507", "RET508",  # allow branching (if else after return)
    "PGH004",  # allow generic noqa
    "PD901",  # allow naming dataframes df
    "TD002",  # Allow TODO without author
    "TD003",  # Allow TODO without link
    "TRY003", # Allow long exception messages rather than creating a new exception class
    "FIX002",  # Allow TODO to exist,
    "EXE002", # Don't require for a shebang to be present if it's executable
    "COM812", # Disable the trailing comma in linter, because ruff formatter ensures it
    "SLF001", # Allow accessing private attributes
]
fixable = ["ALL"]


[tool.ruff.lint.extend-per-file-ignores]
"ray_curator/examples/**" = [
    "INP001", # No __init__.py is required
]
"tests/**/*.py" = [
    "S101", # asserts allowed in tests...
    "ANN201", # Allow methods to not return something
    "PLR2004", # Magic value used in comparison, ...
]

[tool.pytest.ini_options]
testpaths = ["tests"]
markers = [
    "gpu: marks tests as GPU tests (deselect with '-m \"not gpu\"')",
]<|MERGE_RESOLUTION|>--- conflicted
+++ resolved
@@ -30,12 +30,7 @@
     "loguru",
     "mecab-python3",
     "pyarrow",
-<<<<<<< HEAD
-    "pynvml==11.5.3",
-    "ray[default,data]",
-=======
     "ray[default,data]>=2.48",
->>>>>>> d8a5a368
     "torch",
     "transformers>=4.48.0",
 ]
