--- conflicted
+++ resolved
@@ -24,14 +24,10 @@
     "loguru",
     "mecab-python3",
     "pyarrow",
-<<<<<<< HEAD
-    "pynvml==11.5.3",
-    "ray[default,data]",
-=======
     "ray[default,data]>=2.48",
->>>>>>> 7858991e
     "torch",
     "transformers>=4.48.0",
+    "pynvml==11.5.3",
 ]
 [project.optional-dependencies]
 text = [
