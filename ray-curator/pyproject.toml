[build-system]
requires = ["setuptools>=61.0"]
build-backend = "setuptools.build_meta"

[tool.setuptools.packages.find]
include = ["ray_curator", "ray_curator.*"]

[tool.setuptools.dynamic]
version = { attr = "ray_curator.package_info.__version__" }

[project]
name = "ray-curator"
version = "0.1.0"
authors = [
    { name = "Ayush Dattagupta", email = "adattagupta@nvidia.com" },
    { name = "Abhinav Garg", email = "abhgarg@nvidia.com" },
    { name = "Praateek Mahajan", email = "praateekm@nvidia.com" },
    { name = "Sarah Yurick", email = "syurick@nvidia.com" },
]
description = "A Ray-based data curator"
readme = "README.md"
requires-python = ">=3.10,<3.13"
dependencies = [
    "absl-py>=2.0.0,<3.0.0",
    "comment_parser",
    "cosmos-xenna @ git+https://github.com/nvidia-cosmos/cosmos-xenna.git@main",
    "crossfit>=0.0.9",
    "fsspec",
    "jieba==0.42.1",
    "loguru",
    "mecab-python3",
    "pyarrow",
    "ray[default,data]>=2.48",
    "torch",
    "transformers>=4.48.0",
]

[project.optional-dependencies]
text = [
    # Download / Extract
    "beautifulsoup4",
    "justext",
    "lxml",
    "resiliparse",
    "trafilatura==2.0.0",
    "pycld2",
    "warcio",
    # Filters
    "fasttext==0.9.3",
    "sentencepiece",
    "mwparserfromhell==0.6.5",
    # Aegis
    "peft",
    # Modifiers
    "ftfy==6.1.1",
]

# Installs CPU + GPU text curation modules
deduplication_cuda12x = [
    "cudf-cu12==25.6.*",
    "cugraph-cu12==25.6.*",
    "cuml-cu12==25.6.*",
    "nx-cugraph-cu12==25.6.*",
    "pylibraft-cu12==25.6.*",
    "raft-dask-cu12==25.6.*",
]

dev = [
    "debugpy",
    "pre-commit",
    "pytest",
    "pytest-coverage",
    "pytest-loguru",
    "ruff==0.11.4",
]

video = [
    "av==13.1.0",
    "opencv-python",
]
<<<<<<< HEAD
audio=[
    "nemo_toolkit[asr]",
]
[tool.setuptools]
packages = ["ray_curator"]
=======

all = [
    "ray_curator[deduplication_cuda12x]",
    "ray_curator[text]",
    "ray_curator[video]",
]

[tool.pixi.workspace]
channels = ["conda-forge"]
platforms = ["linux-64", "linux-aarch64"]

# Specify PyPI index settings
[tool.pixi.pypi-options]
index-strategy = "unsafe-best-match"
index-url = "https://pypi.org/simple"
extra-index-urls = ["https://pypi.nvidia.com"]

[tool.pixi.dependencies]
python = "3.12.*"
ffmpeg = "*"  # Add FFmpeg from conda-forge

[tool.pixi.environments]
default = ["all"]
dev = ["deduplication_cuda12x", "text", "video", "dev"]

[tool.pixi.pypi-dependencies]
ray-curator = { path = ".", editable = true }

[tool.coverage.paths]
source = ["./ray-curator/ray_curator", "/workspace/ray-curator/ray_curator", "/home/runner/_work/Curator/Curator/NeMo-Curator/ray-curator/ray_curator"]

>>>>>>> 2e018a25
[tool.ruff]
line-length = 119
[tool.ruff.lint]
select = ["ALL"]
ignore = [
    "D",  # pydocstyle
    "PTH",  # use pathlib
    "G",  # no enforcement during logging
    "FBT",  # allow booleans in function / class arguments
    "T20",  # allow printing
    "E501",  # Allow line length violations, leave it to Black
    "ANN002",  # don't annotate **args
    "ANN003",  # don't annotate **kwargs
    "ANN204",  # don't annotate self/cls/special methods (__new__)
    "PT013",  # how to import pytest
    "PERF401",  # don't enforce list comprehension
    "RET505", "RET506", "RET507", "RET508",  # allow branching (if else after return)
    "PGH004",  # allow generic noqa
    "PD901",  # allow naming dataframes df
    "TD002",  # Allow TODO without author
    "TD003",  # Allow TODO without link
    "TRY003", # Allow long exception messages rather than creating a new exception class
    "FIX002",  # Allow TODO to exist,
    "EXE002", # Don't require for a shebang to be present if it's executable
    "COM812", # Disable the trailing comma in linter, because ruff formatter ensures it
    "SLF001", # Allow accessing private attributes
]
fixable = ["ALL"]


[tool.ruff.lint.extend-per-file-ignores]
"ray_curator/examples/**" = [
    "INP001", # No __init__.py is required
]
"tests/**/*.py" = [
    "S101", # asserts allowed in tests...
    "ANN201", # Allow methods to not return something
    "PLR2004", # Magic value used in comparison, ...
]

[tool.pytest.ini_options]
testpaths = ["tests"]
markers = [
    "gpu: marks tests as GPU tests (deselect with '-m \"not gpu\"')",
]<|MERGE_RESOLUTION|>--- conflicted
+++ resolved
@@ -78,18 +78,14 @@
     "av==13.1.0",
     "opencv-python",
 ]
-<<<<<<< HEAD
 audio=[
     "nemo_toolkit[asr]",
 ]
-[tool.setuptools]
-packages = ["ray_curator"]
-=======
-
 all = [
     "ray_curator[deduplication_cuda12x]",
     "ray_curator[text]",
     "ray_curator[video]",
+    "ray_curator[audio]",
 ]
 
 [tool.pixi.workspace]
@@ -116,7 +112,6 @@
 [tool.coverage.paths]
 source = ["./ray-curator/ray_curator", "/workspace/ray-curator/ray_curator", "/home/runner/_work/Curator/Curator/NeMo-Curator/ray-curator/ray_curator"]
 
->>>>>>> 2e018a25
 [tool.ruff]
 line-length = 119
 [tool.ruff.lint]
