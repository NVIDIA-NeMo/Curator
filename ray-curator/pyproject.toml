--- conflicted
+++ resolved
@@ -15,35 +15,32 @@
 readme = "README.md"
 requires-python = ">=3.10,<3.13"
 dependencies = [
-<<<<<<< HEAD
-    "ray[default,data]",
-=======
     "absl-py>=2.0.0,<3.0.0",
-    "beautifulsoup4",
     "comment_parser",
     "cosmos-xenna @ git+https://github.com/nvidia-cosmos/cosmos-xenna.git@main",
     "crossfit>=0.0.9",
-    "fasttext==0.9.3",
->>>>>>> bd78b801
     "fsspec",
     "jieba==0.42.1",
     "loguru",
     "mecab-python3",
     "pyarrow",
-    "ray[default]",
-    "sentencepiece",
+    "ray[default,data]",
     "torch",
     "transformers>=4.48.0",
 ]
 [project.optional-dependencies]
 text = [
     # Download / Extract
+    "beautifulsoup4",
     "justext",
     "lxml",
     "resiliparse",
     "trafilatura==2.0.0",
     "pycld2",
-    "warcio"
+    "warcio",
+    # Filter
+    "fasttext==0.9.3",
+    "sentencepiece",
 ]
 cuda12x = [
     "cudf-cu12==25.6.*",
