[build-system]
requires = ["setuptools>=61.0"]
build-backend = "setuptools.build_meta"

[tool.setuptools.packages.find]
include = ["ray_curator", "ray_curator.*"]

[tool.setuptools.dynamic]
version = { attr = "ray_curator.package_info.__version__" }

[project]
name = "ray-curator"
version = "0.1.0"
authors = [
    { name = "Ayush Dattagupta", email = "adattagupta@nvidia.com" },
    { name = "Abhinav Garg", email = "abhgarg@nvidia.com" },
    { name = "Praateek Mahajan", email = "praateekm@nvidia.com" },
    { name = "Sarah Yurick", email = "syurick@nvidia.com" },
    { name = "Vibhu Jawa", email = "vjawa@nvidia.com" },
]
description = "A Ray-based data curator"
readme = "README.md"
requires-python = ">=3.10,<3.13"
dependencies = [
    "absl-py>=2.0.0,<3.0.0",
    "comment_parser",
    "cosmos-xenna",
    "fsspec",
    "jieba==0.42.1",
    "loguru",
    "mecab-python3",
    "pandas>=2.1.0",
    "pyarrow",
    "ray[default,data]>=2.49",
    "torch",
    "transformers>=4.48.0",
]

[project.optional-dependencies]
text = [
    # Download / Extract
    "beautifulsoup4",
    "justext",
    "lxml",
    "resiliparse",
    "trafilatura==2.0.0",
    "pycld2",
    "warcio",
    # Filters
    "fasttext==0.9.3",
    "sentencepiece",
    "mwparserfromhell==0.6.5",
    # Aegis
    "peft",
    # Modifiers
    "ftfy==6.1.1",
]

# Installs CPU + GPU text curation modules
deduplication_cuda12x = [
    "cudf-cu12==25.6.*",
    "cugraph-cu12==25.6.*",
    "cuml-cu12==25.6.*",
    "nx-cugraph-cu12==25.6.*",
    "pylibraft-cu12==25.6.*",
    "raft-dask-cu12==25.6.*",
    "rapidsmpf-cu12==25.6.*",
]

video = [
    "av==13.1.0",
    "opencv-python",
    "torchvision",
    "einops",
    "easydict",
]

video_cuda = [
    "cvcuda_cu12",
    "pycuda",
    "vllm; (platform_machine == 'x86_64' and platform_system != 'Darwin')",
    "flash-attn<=2.8.3; (platform_machine == 'x86_64' and platform_system != 'Darwin')",
    "torch<=2.8.0",
    "torchaudio",
]

video_nvenc = ["PyNvVideoCodec==2.0.2; (platform_machine == 'x86_64' and platform_system != 'Darwin')"]

# NVIDIA DALI (simplified; update the package to match your CUDA version if needed)
dali = [
    "nvidia-dali-cuda120",
]

<<<<<<< HEAD
# CPU-only DALI (for environments without CUDA, e.g., GitHub Actions)
dali_cpu = [
    # Install from NVIDIA index directly in CI; don't pull nvidia-pyindex here to avoid wheel build
    "nvidia-dali",
]
audio=[
    "nemo_toolkit[asr]",
]
=======
>>>>>>> efe76b9d
all = [
    "ray_curator[dali]",
    "ray_curator[deduplication_cuda12x]",
    "ray_curator[text]",
    "ray_curator[video]",
<<<<<<< HEAD
    "ray_curator[audio]",
]

[tool.pixi.workspace]
channels = ["conda-forge"]
platforms = ["linux-64", "linux-aarch64"]

# Specify PyPI index settings
[tool.pixi.pypi-options]
index-strategy = "unsafe-best-match"
index-url = "https://pypi.org/simple"
extra-index-urls = ["https://pypi.nvidia.com"]

[tool.pixi.dependencies]
python = "3.12.*"
ffmpeg = "*"  # Add FFmpeg from conda-forge

[tool.pixi.environments]
default = ["all"]
dev = ["deduplication_cuda12x", "text", "video", "audio", "dev"]
=======
    "ray_curator[video_cuda]",
]

[dependency-groups]
build = ["setuptools", "torch<=2.8.0"]
linting = ["pre-commit", "ruff==0.11.4"]
test = [
    "debugpy",
    "pytest",
    "pytest-asyncio",
    "pytest-coverage",
    "pytest-loguru",
    "scikit-learn",
]
dev = ["internvideo2-multi-modality; (platform_machine == 'x86_64' and sys_platform != 'darwin')"]

[tool.uv]
package = true
default-groups = ["test"]
no-build-isolation-package = ["flash-attn"]

[[tool.uv.index]]
name = "nvidia"
url = "https://pypi.nvidia.com"

[[tool.uv.index]]
name = "pypi"
url = "https://pypi.org/simple"
explicit = true

[[tool.uv.index]]
name = "pytorch"
url = "https://download.pytorch.org/whl/cu128"
explicit = true

[tool.uv.sources]
internvideo2-multi-modality = { git = "git+https://github.com/suiyoubi/InternVideo.git", subdirectory="InternVideo2/multi_modality", rev = "curator" }
torch = [
    { index = "pytorch", marker = "platform_machine == 'x86_64' and sys_platform != 'darwin'" },
    { index = "pypi", marker = "platform_machine != 'x86_64' or sys_platform == 'darwin'" },
]
torchaudio = [
    { index = "pytorch", marker = "platform_machine == 'x86_64' and sys_platform != 'darwin'" },
    { index = "pypi", marker = "platform_machine != 'x86_64' or sys_platform == 'darwin'" },
]
torchvision = [
    { index = "pytorch", marker = "platform_machine == 'x86_64' and sys_platform != 'darwin'" },
    { index = "pypi", marker = "platform_machine != 'x86_64' or sys_platform == 'darwin'" },
]
>>>>>>> efe76b9d


[tool.coverage.paths]
source = ["./ray-curator/ray_curator", "/workspace/ray-curator/ray_curator", "/home/runner/_work/Curator/Curator/NeMo-Curator/ray-curator/ray_curator"]

[tool.ruff]
line-length = 119
[tool.ruff.lint]
select = ["ALL"]
ignore = [
    "D",  # pydocstyle
    "PTH",  # use pathlib
    "G",  # no enforcement during logging
    "FBT",  # allow booleans in function / class arguments
    "T20",  # allow printing
    "E501",  # Allow line length violations, leave it to Black
    "ANN002",  # don't annotate **args
    "ANN003",  # don't annotate **kwargs
    "ANN204",  # don't annotate self/cls/special methods (__new__)
    "PT013",  # how to import pytest
    "PERF401",  # don't enforce list comprehension
    "RET505", "RET506", "RET507", "RET508",  # allow branching (if else after return)
    "PGH004",  # allow generic noqa
    "PD901",  # allow naming dataframes df
    "TD002",  # Allow TODO without author
    "TD003",  # Allow TODO without link
    "TRY003", # Allow long exception messages rather than creating a new exception class
    "FIX002",  # Allow TODO to exist,
    "EXE002", # Don't require for a shebang to be present if it's executable
    "COM812", # Disable the trailing comma in linter, because ruff formatter ensures it
    "SLF001", # Allow accessing private attributes
]
fixable = ["ALL"]


[tool.ruff.lint.extend-per-file-ignores]
"ray_curator/examples/**" = [
    "INP001", # No __init__.py is required
]
"tests/**/*.py" = [
    "S101", # asserts allowed in tests...
    "ANN201", # Allow methods to not return something
    "PLR2004", # Magic value used in comparison, ...
]

[tool.pytest.ini_options]
testpaths = ["tests"]
markers = [
    "gpu: marks tests as GPU tests (deselect with '-m \"not gpu\"')",
]<|MERGE_RESOLUTION|>--- conflicted
+++ resolved
@@ -90,46 +90,16 @@
 dali = [
     "nvidia-dali-cuda120",
 ]
-
-<<<<<<< HEAD
-# CPU-only DALI (for environments without CUDA, e.g., GitHub Actions)
-dali_cpu = [
-    # Install from NVIDIA index directly in CI; don't pull nvidia-pyindex here to avoid wheel build
-    "nvidia-dali",
-]
 audio=[
     "nemo_toolkit[asr]",
 ]
-=======
->>>>>>> efe76b9d
 all = [
     "ray_curator[dali]",
     "ray_curator[deduplication_cuda12x]",
     "ray_curator[text]",
     "ray_curator[video]",
-<<<<<<< HEAD
+    "ray_curator[video_cuda]",
     "ray_curator[audio]",
-]
-
-[tool.pixi.workspace]
-channels = ["conda-forge"]
-platforms = ["linux-64", "linux-aarch64"]
-
-# Specify PyPI index settings
-[tool.pixi.pypi-options]
-index-strategy = "unsafe-best-match"
-index-url = "https://pypi.org/simple"
-extra-index-urls = ["https://pypi.nvidia.com"]
-
-[tool.pixi.dependencies]
-python = "3.12.*"
-ffmpeg = "*"  # Add FFmpeg from conda-forge
-
-[tool.pixi.environments]
-default = ["all"]
-dev = ["deduplication_cuda12x", "text", "video", "audio", "dev"]
-=======
-    "ray_curator[video_cuda]",
 ]
 
 [dependency-groups]
@@ -178,7 +148,6 @@
     { index = "pytorch", marker = "platform_machine == 'x86_64' and sys_platform != 'darwin'" },
     { index = "pypi", marker = "platform_machine != 'x86_64' or sys_platform == 'darwin'" },
 ]
->>>>>>> efe76b9d
 
 
 [tool.coverage.paths]
