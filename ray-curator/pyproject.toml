[build-system]
requires = ["setuptools>=61.0"]
build-backend = "setuptools.build_meta"

[project]
name = "ray-curator"
version = "0.1.0"
authors = [
    { name = "Ayush Dattagupta", email = "adattagupta@nvidia.com" },
    { name = "Abhinav Garg", email = "abhgarg@nvidia.com" },
    { name = "Praateek Mahajan", email = "praateekm@nvidia.com" },
    { name = "Sarah Yurick", email = "syurick@nvidia.com" },
]
description = "A Ray-based data curator"
readme = "README.md"
requires-python = ">=3.10,<3.13"
dependencies = [
    "absl-py>=2.0.0,<3.0.0",
    "comment_parser",
    "cosmos-xenna @ git+https://github.com/nvidia-cosmos/cosmos-xenna.git@main",
    "crossfit>=0.0.9",
    "fsspec",
    "jieba==0.42.1",
    "loguru",
    "mecab-python3",
    "openai>=1.0.0",
    "pyarrow",
<<<<<<< HEAD
    "ray[default,data]>=2.48",
=======
    "pynvml==11.5.3",
    "ray[default,data]",
>>>>>>> 05f8ab8d
    "torch",
    "transformers>=4.48.0",
    "pynvml==11.5.3",
]
[project.optional-dependencies]
text = [
    # Download / Extract
    "beautifulsoup4",
    "justext",
    "lxml",
    "resiliparse",
    "trafilatura==2.0.0",
    "pycld2",
    "warcio",
    # Filters
    "fasttext==0.9.3",
    "sentencepiece",
    "mwparserfromhell==0.6.5"
]
cuda12x = [
    "cudf-cu12==25.6.*",
    "cugraph-cu12==25.6.*",
    "cuml-cu12==25.6.*",
    "nx-cugraph-cu12==25.6.*",
    "pylibraft-cu12==25.6.*",
    "raft-dask-cu12==25.6.*",
]
dev = [
    "debugpy",
    "pre-commit",
    "pytest",
    "pytest-asyncio",
    "pytest-loguru",
    "ruff==0.11.4",
]
video = [
    "av==13.1.0",
    "opencv-python",
    "torchvision",
    "einops",
]
video_cuda = [
    "PyNvVideoCodec==1.0.2",
    "cvcuda_cu12",
    "pycuda",
]

video = [
    "av==13.1.0",
    "opencv-python",
]

[tool.setuptools]
packages = ["ray_curator"]
[tool.ruff]
line-length = 119
[tool.ruff.lint]
select = ["ALL"]
ignore = [
    "D",  # pydocstyle
    "PTH",  # use pathlib
    "G",  # no enforcement during logging
    "FBT",  # allow booleans in function / class arguments
    "T20",  # allow printing
    "E501",  # Allow line length violations, leave it to Black
    "ANN002",  # don't annotate **args
    "ANN003",  # don't annotate **kwargs
    "ANN204",  # don't annotate self/cls/special methods (__new__)
    "PT013",  # how to import pytest
    "PERF401",  # don't enforce list comprehension
    "RET505", "RET506", "RET507", "RET508",  # allow branching (if else after return)
    "PGH004",  # allow generic noqa
    "PD901",  # allow naming dataframes df
    "TD002",  # Allow TODO without author
    "TD003",  # Allow TODO without link
    "TRY003", # Allow long exception messages rather than creating a new exception class
    "FIX002",  # Allow TODO to exist,
    "EXE002", # Don't require for a shebang to be present if it's executable
    "COM812", # Disable the trailing comma in linter, because ruff formatter ensures it
    "SLF001", # Allow accessing private attributes
]
fixable = ["ALL"]


[tool.ruff.lint.extend-per-file-ignores]
"ray_curator/examples/**" = [
    "INP001", # No __init__.py is required
]
"tests/**/*.py" = [
    "S101", # asserts allowed in tests...
    "ANN201", # Allow methods to not return something
    "PLR2004", # Magic value used in comparison, ...
]

[tool.pytest.ini_options]
testpaths = ["tests"]
asyncio_mode = "auto"<|MERGE_RESOLUTION|>--- conflicted
+++ resolved
@@ -25,15 +25,10 @@
     "mecab-python3",
     "openai>=1.0.0",
     "pyarrow",
-<<<<<<< HEAD
+    "pynvml==11.5.3",
     "ray[default,data]>=2.48",
-=======
-    "pynvml==11.5.3",
-    "ray[default,data]",
->>>>>>> 05f8ab8d
     "torch",
     "transformers>=4.48.0",
-    "pynvml==11.5.3",
 ]
 [project.optional-dependencies]
 text = [
@@ -76,11 +71,6 @@
     "PyNvVideoCodec==1.0.2",
     "cvcuda_cu12",
     "pycuda",
-]
-
-video = [
-    "av==13.1.0",
-    "opencv-python",
 ]
 
 [tool.setuptools]
