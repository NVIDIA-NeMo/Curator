# Copyright (c) 2025, NVIDIA CORPORATION.  All rights reserved.
#
# Licensed under the Apache License, Version 2.0 (the "License");
# you may not use this file except in compliance with the License.
# You may obtain a copy of the License at
#
#     http://www.apache.org/licenses/LICENSE-2.0
#
# Unless required by applicable law or agreed to in writing, software
# distributed under the License is distributed on an "AS IS" BASIS,
# WITHOUT WARRANTIES OR CONDITIONS OF ANY KIND, either express or implied.
# See the License for the specific language governing permissions and
# limitations under the License.


import logging
import os
from typing import Union

from nemo_curator.cache import Cache
from nemo_curator.datasets import DocumentDataset
from nemo_curator.modules.base import BaseModule
from nemo_curator.modules.config import SemDedupConfig
from nemo_curator.modules.semantic_dedup.clusteringmodel import ClusteringModel
from nemo_curator.modules.semantic_dedup.embeddings import EmbeddingCreator
from nemo_curator.modules.semantic_dedup.semanticclusterleveldedup import (
    SemanticClusterLevelDedup,
)


class SemDedup(BaseModule):
    def __init__(
        self,
        config: SemDedupConfig,
        input_column: str = "text",
        id_column: str = "id",
        id_column_type: str = "int",
        logger: Union[logging.Logger, str] = "./",
    ) -> None:
        """
        Initialize the SemDedup class.

        Args:
            config (SemDedupConfig): Configuration for SemDedup.
            logger (Union[logging.Logger, str]): Logger instance or path to the log file directory.
        """

        super().__init__(input_backend="cudf")
        self.config = config
        self.logger = logger
        if config.cache_dir is not None:
            cache_dir = config.cache_dir
        elif Cache().get_cache_directory() is not None:
            cache_dir = Cache().get_cache_directory()
        else:
            raise RuntimeError(
                "No cache directory specified. Please initialize with Cache(cache_dir=...) "
                "or specify a cache_dir in your YAML file."
            )
        profile_dir = self.config.profile_dir
        clustering_save_loc = config.clustering_save_loc

        self.embedding_creator = EmbeddingCreator(
            embedding_model_name_or_path=config.embedding_model_name_or_path,
            embedding_batch_size=config.embedding_batch_size,
<<<<<<< HEAD
            cache_dir=cache_dir,
            embeddings_save_loc=config.embeddings_save_loc,
            embedding_pooling_strategy=config.embedding_pooling_strategy,
            input_column=input_column,
=======
            embedding_output_dir=os.path.join(cache_dir, config.embeddings_save_loc),
            embedding_max_mem_gb=config.embedding_max_mem_gb,
            embedding_pooling_strategy=config.embedding_pooling_strategy,
            input_column=input_column,
            embedding_column=config.embedding_column,
>>>>>>> 0158d93f
            write_embeddings_to_disk=config.write_embeddings_to_disk,
            write_to_filename=config.write_to_filename,
            logger=logger,
            profile_dir=profile_dir,
            # Hardcoded as recommended values
            embedding_max_mem_gb=None,
            embedding_column="embeddings",
            write_to_filename=False,
        )
        self.clustering_model = ClusteringModel(
            id_column=id_column,
            max_iter=config.max_iter,
            n_clusters=config.n_clusters,
<<<<<<< HEAD
            cache_dir=cache_dir,
            clustering_save_loc=clustering_save_loc,
            sim_metric=config.sim_metric,
            which_to_keep=config.which_to_keep,
            kmeans_with_cos_dist=config.kmeans_with_cos_dist,
=======
            clustering_output_dir=os.path.join(cache_dir, config.clustering_save_loc),
            embedding_column=config.embedding_column,
            sim_metric=config.sim_metric,
            which_to_keep=config.which_to_keep,
            sort_clusters=config.sort_clusters,
            kmeans_with_cos_dist=config.kmeans_with_cos_dist,
            clustering_input_partition_size=config.clustering_input_partition_size,
>>>>>>> 0158d93f
            logger=logger,
            profile_dir=profile_dir,
            # Hardcoded as recommended values
            embedding_col="embeddings",
            sort_clusters=True,
            partition_size="2gb",
        )
        self.semantic_cluster_dedup = SemanticClusterLevelDedup(
            n_clusters=config.n_clusters,
            id_column=id_column,
            id_column_type=id_column_type,
            which_to_keep=config.which_to_keep,
<<<<<<< HEAD
            cache_dir=cache_dir,
            clustering_save_loc=clustering_save_loc,
=======
            output_dir=os.path.join(cache_dir, config.clustering_save_loc),
            embedding_column=config.embedding_column,
>>>>>>> 0158d93f
            logger=logger,
            profile_dir=profile_dir,
            # Hardcoded as recommended values
            output_dir=os.path.join(cache_dir, clustering_save_loc),
            embedding_col="embeddings",
        )
        self.eps_thresholds = config.eps_thresholds
        self.eps_to_extract = config.eps_to_extract

    def call(self, dataset: DocumentDataset) -> DocumentDataset:
        """
        Execute the SemDedup process.

        Args:
            dataset (DocumentDataset): Input dataset for deduplication.

        Returns:
            DocumentDataset: Deduplicated dataset.
        """
        embeddings_dataset = self.embedding_creator(dataset)
        self.clustering_model(embeddings_dataset)
        self.semantic_cluster_dedup.compute_semantic_match_dfs(self.eps_thresholds)
        return self.semantic_cluster_dedup.extract_dedup_data(
            eps_to_extract=self.eps_to_extract
        )<|MERGE_RESOLUTION|>--- conflicted
+++ resolved
@@ -63,70 +63,45 @@
         self.embedding_creator = EmbeddingCreator(
             embedding_model_name_or_path=config.embedding_model_name_or_path,
             embedding_batch_size=config.embedding_batch_size,
-<<<<<<< HEAD
             cache_dir=cache_dir,
             embeddings_save_loc=config.embeddings_save_loc,
-            embedding_pooling_strategy=config.embedding_pooling_strategy,
-            input_column=input_column,
-=======
-            embedding_output_dir=os.path.join(cache_dir, config.embeddings_save_loc),
             embedding_max_mem_gb=config.embedding_max_mem_gb,
             embedding_pooling_strategy=config.embedding_pooling_strategy,
             input_column=input_column,
             embedding_column=config.embedding_column,
->>>>>>> 0158d93f
             write_embeddings_to_disk=config.write_embeddings_to_disk,
             write_to_filename=config.write_to_filename,
             logger=logger,
             profile_dir=profile_dir,
-            # Hardcoded as recommended values
-            embedding_max_mem_gb=None,
-            embedding_column="embeddings",
-            write_to_filename=False,
         )
         self.clustering_model = ClusteringModel(
             id_column=id_column,
             max_iter=config.max_iter,
             n_clusters=config.n_clusters,
-<<<<<<< HEAD
             cache_dir=cache_dir,
             clustering_save_loc=clustering_save_loc,
+            embedding_column=config.embedding_column,
             sim_metric=config.sim_metric,
             which_to_keep=config.which_to_keep,
             kmeans_with_cos_dist=config.kmeans_with_cos_dist,
-=======
-            clustering_output_dir=os.path.join(cache_dir, config.clustering_save_loc),
-            embedding_column=config.embedding_column,
-            sim_metric=config.sim_metric,
-            which_to_keep=config.which_to_keep,
             sort_clusters=config.sort_clusters,
             kmeans_with_cos_dist=config.kmeans_with_cos_dist,
             clustering_input_partition_size=config.clustering_input_partition_size,
->>>>>>> 0158d93f
             logger=logger,
             profile_dir=profile_dir,
-            # Hardcoded as recommended values
-            embedding_col="embeddings",
-            sort_clusters=True,
-            partition_size="2gb",
         )
         self.semantic_cluster_dedup = SemanticClusterLevelDedup(
             n_clusters=config.n_clusters,
             id_column=id_column,
             id_column_type=id_column_type,
             which_to_keep=config.which_to_keep,
-<<<<<<< HEAD
             cache_dir=cache_dir,
+            embedding_column=config.embedding_column,
             clustering_save_loc=clustering_save_loc,
-=======
-            output_dir=os.path.join(cache_dir, config.clustering_save_loc),
-            embedding_column=config.embedding_column,
->>>>>>> 0158d93f
             logger=logger,
             profile_dir=profile_dir,
-            # Hardcoded as recommended values
+            # Hardcoded path
             output_dir=os.path.join(cache_dir, clustering_save_loc),
-            embedding_col="embeddings",
         )
         self.eps_thresholds = config.eps_thresholds
         self.eps_to_extract = config.eps_to_extract
