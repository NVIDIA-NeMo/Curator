--- conflicted
+++ resolved
@@ -149,30 +149,6 @@
         Initializes an EmbeddingCreator for generating embeddings using the specified model configurations.
 
         Args:
-<<<<<<< HEAD
-            embedding_model_name_or_path (str): The path or identifier for the model used to generate embeddings.
-            embedding_batch_size (int): Number of samples to process in each batch.
-            embedding_output_dir (str): Directory path where embeddings will be saved.
-            embedding_max_mem_gb (int): Maximum memory usage in GB for the embedding process.
-                                If None, it defaults to the available GPU memory minus 4 GB.
-            embedding_pooling_strategy (str): Strategy for pooling embeddings, either "mean_pooling" or "last_token". Defaults to "mean_pooling".
-            text_field (str): Column name from the data to be used for embedding generation, defaults to "text".
-            write_embeddings_to_disk (bool, optional): If True, saves the embeddings to disk, defaults to True.
-                                We recommend setting this to False when you have a delayed pipeline.
-                                Setting it to False can lead to more memory overhead.
-            write_to_filename (bool): If True, saves the embeddings to the same filename as input files, defaults to False.
-            logger (Union[logging.Logger, str]): Logger object or path to store logs, defaults to "./".
-            profile_dir (str): If specified directory to write dask profile. Default is None.
-
-        Attributes:
-            embeddings_config (EmbeddingConfig): Configuration for embeddings.
-            batch_size (int): Batch size for embedding generation.
-            logger (logging.Logger): Logger instance for the class.
-            embedding_output_dir (str): Output directory for embeddings.
-            text_field (str): Input column for data processing.
-            model (EmbeddingCrossFitModel): Model instance for embedding generation.
-            write_to_filename (bool): If True, saves the embeddings to the same filename as input files, defaults to False.
-=======
             embedding_model_name_or_path (str): Model name or path for embeddings.
                 Default is "sentence-transformers/all-MiniLM-L6-v2".
             embedding_batch_size (int): Initial batch size for processing embeddings.
@@ -183,7 +159,7 @@
                 If None, it defaults to the available GPU memory minus 4 GB.
             embedding_pooling_strategy: Strategy for pooling embeddings, either "mean_pooling" or "last_token".
                 Default is "mean_pooling".
-            input_column (str): Column name from the data to be used for embedding generation.
+            text_field (str): Column name from the data to be used for embedding generation.
                 Default is "text".
             embedding_column (str): The column name that stores the embeddings. Default is "embeddings".
             write_embeddings_to_disk (bool): If True, saves the embeddings to disk.
@@ -196,7 +172,6 @@
             profile_dir (Optional[str]): If specified, directory to write Dask profile.
                 Default is None.
 
->>>>>>> e662ac09
         """
 
         self.embeddings_config = EmbeddingConfig(
