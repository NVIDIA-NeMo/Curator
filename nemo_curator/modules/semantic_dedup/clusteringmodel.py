# Copyright (c) 2025, NVIDIA CORPORATION.  All rights reserved.
#
# Licensed under the Apache License, Version 2.0 (the "License");
# you may not use this file except in compliance with the License.
# You may obtain a copy of the License at
#
#     http://www.apache.org/licenses/LICENSE-2.0
#
# Unless required by applicable law or agreed to in writing, software
# distributed under the License is distributed on an "AS IS" BASIS,
# WITHOUT WARRANTIES OR CONDITIONS OF ANY KIND, either express or implied.
# See the License for the specific language governing permissions and
# limitations under the License.


import logging
import os
import shutil
import time
from typing import Optional, Union

import cudf
import cupy as cp
import dask.dataframe as dd
import numpy as np
from cuml.dask.cluster import KMeans

from nemo_curator.datasets import DocumentDataset
from nemo_curator.log import create_logger
from nemo_curator.utils.distributed_utils import performance_report_if_with_ts_suffix
from nemo_curator.utils.file_utils import expand_outdir_and_mkdir
from nemo_curator.utils.semdedup_utils import (
    COSINE_DIST_TO_CENT_COL,
    L2_DIST_TO_CENT_COL,
    add_l2_cosine_dist_to_centroid,
    get_array_from_df,
    normalize_embeddings_col_in_df,
)


# Clustering module
class ClusteringModel:
    def __init__(
        self,
        id_column: str = "id",
        max_iter: int = 100,
        n_clusters: int = 1000,
        clustering_output_dir: str = "./clustering_results",
        embedding_column: str = "embeddings",
        random_state: int = 1234,
        clustering_input_partition_size: Optional[str] = "2gb",
        logger: Union[logging.Logger, str] = "./",
        profile_dir: Optional[str] = None,
        keep_all_columns: bool = False,
    ):
        """
        Initializes the ClusteringModel with the provided settings for semantic clustering to help semantic deduplication.

        Args:
            id_column (str): Column name used as the identifier in the dataset.
                Default is "id".
            max_iter (int): Maximum iterations for clustering. The more iterations, the better the clustering.
                Default is 100.
            n_clusters (int): Number of clusters. Default is 1000.
            clustering_output_dir (str): Location to save clustering results.
                Default is "./clustering_results".
            embedding_column (str): The column name that stores the embeddings.
                Default is "embeddings".
            random_state (int): KMeans random state used for reproducibility.
                Default is 1234.
            clustering_input_partition_size (Optional[str]): The size of data partition with which to run KMeans.
                Default is "2gb". If None, then the dataset is not repartitioned.
            logger (Union[logging.Logger, str]): Existing logger to log to, or a path to a log directory.
                Default is "./".
            profile_dir (Optional[str]): If specified, directory to write Dask profile.
                Default is None.

        """
        self.id_col = id_column
        self.max_iter = max_iter
        self.n_clusters = n_clusters
        self.clustering_output_dir = clustering_output_dir
        self.embedding_column = embedding_column
        self.random_state = random_state
        self.clustering_input_partition_size = clustering_input_partition_size
        self.logger = self._setup_logger(logger)
        self.profile_dir = profile_dir
        self.keep_all_columns = keep_all_columns

        if not os.path.exists(self.clustering_output_dir):
            expand_outdir_and_mkdir(self.clustering_output_dir)
        else:
            self.logger.warning(
                f"Clustering output directory {self.clustering_output_dir} already exists and will be overwritten"
            )

    def _setup_logger(self, logger):
        if isinstance(logger, str):
            return create_logger(
                rank=0,
                name="SemanticClusterLevelDedup",
                log_file=os.path.join(logger, "SemanticClusterLevelDedup.log"),
                log_level=logging.INFO,
                stdout=True,
            )
        else:
            return logger

    def __call__(self, embeddings_dataset: DocumentDataset):
        embeddings_df = embeddings_dataset.df

        if self.embedding_column not in embeddings_df.columns:
            raise ValueError(
                f'Expected embedding column "{self.embedding_column}"'
                f" to be in dataset. Only found columns {embeddings_df.columns}"
            )

        with performance_report_if_with_ts_suffix(self.profile_dir, "clustering-model"):
<<<<<<< HEAD

            if not self.keep_all_columns:
                embeddings_df = embeddings_df[[self.id_col, self.embedding_column]]

            embeddings_df = embeddings_df.repartition(
                partition_size=self.clustering_input_partition_size
            )
=======
            embeddings_df = embeddings_df[[self.id_col, self.embedding_column]]
            if self.clustering_input_partition_size is not None:
                embeddings_df = embeddings_df.repartition(
                    partition_size=self.clustering_input_partition_size
                )
>>>>>>> e8ad2b29

            try:
                embeddings_df = embeddings_df.to_backend("pandas").persist()
                embeddings_length = embeddings_df.shape[0].compute()

                if embeddings_length < self.n_clusters:
                    raise ValueError(
                        "Number of clusters is greater than the number of documents in your dataset: "
                        f"dataset length is {embeddings_length} while n_clusters is set to {self.n_clusters}. "
                        f"Please reduce n_clusters to be less than or equal to {embeddings_length}."
                    )
            except IndexError as e:
                raise IndexError(
                    f'Original error message: "{e}". '
                    "This could be due to empty partitions in your DocumentDataset. "
                    "Please check your dataset for empty partitions and remove them if necessary."
                )

            embeddings_df = embeddings_df.to_backend("cudf")
            # Normalize embeddings before clustering
            embeddings_df = embeddings_df.map_partitions(
                normalize_embeddings_col_in_df,
                embedding_col=self.embedding_column,
                meta=embeddings_df._meta.copy(),
            )
            cupy_normalized_darr = embeddings_df.map_partitions(
                get_array_from_df, self.embedding_column, meta=cp.ndarray([1, 1])
            )
            cupy_normalized_darr.compute_chunk_sizes()

            # Perform KMeans clustering (KMeans.fit)
            t0 = time.time()
            kmeans = KMeans(
                n_clusters=self.n_clusters,
                max_iter=self.max_iter,
                random_state=self.random_state,
                n_init=1,
            )
            self.logger.info("KMeans starting fit")
            kmeans.fit(cupy_normalized_darr)
            self.logger.info("KMeans fit complete")
            self.logger.info(f"Time taken for KMeans fit: {time.time() - t0}")
            # Compute nearest centroids using kmeans.predict
            self.logger.info(
                "Computing nearest centroids and distance to centers using kmeans.predict"
            )
            t0 = time.time()
            nearest_cents = kmeans.predict(cupy_normalized_darr)
            self.logger.info(f"Time taken for KMeans predict: {time.time() - t0}")
            t0 = time.time()
            embeddings_df["nearest_cent"] = nearest_cents.astype(np.int32)
            del nearest_cents
            # Add L2 and cosine distance to centroid columns to the dataframe
            meta_df_with_l2_dist = embeddings_df._meta.copy()
            meta_df_with_l2_dist[L2_DIST_TO_CENT_COL] = cp.zeros(1)
            meta_df_with_l2_dist[COSINE_DIST_TO_CENT_COL] = cp.zeros(1)
            embeddings_df = embeddings_df.map_partitions(
                add_l2_cosine_dist_to_centroid,
                embedding_col=self.embedding_column,
                centroids=kmeans.cluster_centers_,
                meta=meta_df_with_l2_dist,
            )
            embeddings_df = embeddings_df.reset_index(drop=True)
            # Save centroids to a file
            centroids = kmeans.cluster_centers_
            kmeans_centroids_file = os.path.join(
                self.clustering_output_dir, "kmeans_centroids.npy"
            )
            np.save(kmeans_centroids_file, centroids)
            self.logger.info("Saving centroids complete")
            del kmeans, cupy_normalized_darr, centroids

            # Save embeddings by nearest center to a file
            clustering_output_dir = os.path.join(
                self.clustering_output_dir, "embs_by_nearest_center"
            )
            if os.path.exists(clustering_output_dir):
                self.logger.warning(
                    f"Output directory {clustering_output_dir} already exists and will be overwritten"
                )
                shutil.rmtree(clustering_output_dir)

            embeddings_df.to_parquet(
                clustering_output_dir,
                index=False,
                partition_on="nearest_cent",
                write_index=False,
            )
            self.logger.info(
                f"Time taken for assigning distance to each embedding: {time.time() - t0}s"
                f" and output written at {clustering_output_dir}"
            )

            del embeddings_df
        # We read this way to ensure each cluster is read in a single partition
        # This allows us to perform pairwise similarity within the cluster
        fps = [
            os.path.join(clustering_output_dir, f"nearest_cent={i}")
            for i in range(self.n_clusters)
        ]
        embeddings_df = dd.from_map(cudf.read_parquet, fps)
        return DocumentDataset(embeddings_df)<|MERGE_RESOLUTION|>--- conflicted
+++ resolved
@@ -116,21 +116,15 @@
             )
 
         with performance_report_if_with_ts_suffix(self.profile_dir, "clustering-model"):
-<<<<<<< HEAD
+
 
             if not self.keep_all_columns:
                 embeddings_df = embeddings_df[[self.id_col, self.embedding_column]]
 
-            embeddings_df = embeddings_df.repartition(
-                partition_size=self.clustering_input_partition_size
-            )
-=======
-            embeddings_df = embeddings_df[[self.id_col, self.embedding_column]]
             if self.clustering_input_partition_size is not None:
                 embeddings_df = embeddings_df.repartition(
                     partition_size=self.clustering_input_partition_size
                 )
->>>>>>> e8ad2b29
 
             try:
                 embeddings_df = embeddings_df.to_backend("pandas").persist()
