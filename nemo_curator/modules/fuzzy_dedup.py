--- conflicted
+++ resolved
@@ -497,13 +497,8 @@
 
         write_path = os.path.join(self.cache_dir, "_buckets.parquet")
         t0 = time.time()
-<<<<<<< HEAD
-        with performance_report_if_with_ts_suffix(self.profile_dir, f"lsh-profile"):
+        with performance_report_if_with_ts_suffix(self.profile_dir, "lsh-profile"):
             empty_result = self.lsh(write_path=write_path, df=df)
-=======
-        with performance_report_if_with_ts_suffix(self.profile_dir, "lsh-profile"):
-            self.lsh(write_path=write_path, df=df)
->>>>>>> 9173db39
         self._logger.info(
             f"Time taken for LSH = {time.time() - t0}s and output written at {write_path}"
         )
@@ -516,7 +511,7 @@
 class FuzzyDuplicates:
     def __init__(
         self,
-        config: FuzzyDulicatesConfig,
+        config: FuzzyDuplicatesConfig,
         logger: Union[logging.LoggerAdapter, str] = "./",
     ):
         """
