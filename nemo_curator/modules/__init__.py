# Copyright (c) 2024, NVIDIA CORPORATION.  All rights reserved.
#
# Licensed under the Apache License, Version 2.0 (the "License");
# you may not use this file except in compliance with the License.
# You may obtain a copy of the License at
#
#     http://www.apache.org/licenses/LICENSE-2.0
#
# Unless required by applicable law or agreed to in writing, software
# distributed under the License is distributed on an "AS IS" BASIS,
# WITHOUT WARRANTIES OR CONDITIONS OF ANY KIND, either express or implied.
# See the License for the specific language governing permissions and
# limitations under the License.
import os

# Disables multiprocessing in torch.compile calls.
# Without this, Dasks multiprocessing combined with PyTorch's
# gives errors like "daemonic processes are not allowed to have children"
# See https://github.com/NVIDIA/NeMo-Curator/issues/31
os.environ["TORCHINDUCTOR_COMPILE_THREADS"] = "1"

from nemo_curator.utils.import_utils import gpu_only_import_from

from .add_id import AddId
from .config import FuzzyDuplicatesConfig, SemDedupConfig
from .dataset_ops import blend_datasets, Shuffle
from .exact_dedup import ExactDuplicates
from .meta import Sequential
from .modify import Modify
from .task import TaskDecontamination

# GPU packages
MinHash = gpu_only_import_from("nemo_curator.modules.fuzzy_dedup.minhash", "MinHash")
LSH = gpu_only_import_from("nemo_curator.modules.fuzzy_dedup.lsh", "LSH")
JaccardSimilarity = gpu_only_import_from(
    "nemo_curator.modules.fuzzy_dedup.jaccardsimilarity", "JaccardSimilarity"
)
BucketsToEdges = gpu_only_import_from(
    "nemo_curator.modules.fuzzy_dedup.bucketstoedges", "BucketsToEdges"
)
ConnectedComponents = gpu_only_import_from(
    "nemo_curator.modules.fuzzy_dedup.connectedcomponents", "ConnectedComponents"
)
FuzzyDuplicates = gpu_only_import_from(
    "nemo_curator.modules.fuzzy_dedup.fuzzyduplicates", "FuzzyDuplicates"
)
<<<<<<< HEAD
# Pytorch related imports must come after all imports that require cugraph,
# because of context cleanup issues b/w pytorch and cugraph
# See this issue: https://github.com/rapidsai/cugraph/issues/2718
=======

SemDedup = gpu_only_import_from("nemo_curator.modules.semantic_dedup", "SemDedup")
>>>>>>> 7dfb21a8
EmbeddingCreator = gpu_only_import_from(
    "nemo_curator.modules.semantic_dedup.embeddings", "EmbeddingCreator"
)
ClusteringModel = gpu_only_import_from(
    "nemo_curator.modules.semantic_dedup.clusteringmodel", "ClusteringModel"
)
SemanticClusterLevelDedup = gpu_only_import_from(
    "nemo_curator.modules.semantic_dedup.semanticclusterleveldedup",
    "SemanticClusterLevelDedup",
)
SemDedup = gpu_only_import_from(
    "nemo_curator.modules.semantic_dedup.semdedup", "SemDedup"
)
# Pytorch related imports must come after all imports that require cugraph,
# because of context cleanup issues b/w pytorch and cugraph
# See this issue: https://github.com/rapidsai/cugraph/issues/2718
from .filter import Filter, Score, ScoreFilter, ParallelScoreFilter

__all__ = [
    "AddId",
    "FuzzyDuplicatesConfig",
    "SemDedupConfig",
    "blend_datasets",
    "Shuffle",
    "ExactDuplicates",
    "Filter",
    "Score",
    "ScoreFilter",
    "ParallelScoreFilter",
    "Sequential",
    "Modify",
    "TaskDecontamination",
    "MinHash",
    "LSH",
    "JaccardSimilarity",
    "BucketsToEdges",
    "ConnectedComponents",
    "FuzzyDuplicates",
    "EmbeddingCreator",
    "ClusteringModel",
    "SemanticClusterLevelDedup",
    "SemDedup",
]<|MERGE_RESOLUTION|>--- conflicted
+++ resolved
@@ -44,14 +44,7 @@
 FuzzyDuplicates = gpu_only_import_from(
     "nemo_curator.modules.fuzzy_dedup.fuzzyduplicates", "FuzzyDuplicates"
 )
-<<<<<<< HEAD
-# Pytorch related imports must come after all imports that require cugraph,
-# because of context cleanup issues b/w pytorch and cugraph
-# See this issue: https://github.com/rapidsai/cugraph/issues/2718
-=======
 
-SemDedup = gpu_only_import_from("nemo_curator.modules.semantic_dedup", "SemDedup")
->>>>>>> 7dfb21a8
 EmbeddingCreator = gpu_only_import_from(
     "nemo_curator.modules.semantic_dedup.embeddings", "EmbeddingCreator"
 )
@@ -65,8 +58,9 @@
 SemDedup = gpu_only_import_from(
     "nemo_curator.modules.semantic_dedup.semdedup", "SemDedup"
 )
-# Pytorch related imports must come after all imports that require cugraph,
-# because of context cleanup issues b/w pytorch and cugraph
+
+# PyTorch-related imports must come after all imports that require cuGraph
+# because of context cleanup issues between PyTorch and cuGraph
 # See this issue: https://github.com/rapidsai/cugraph/issues/2718
 from .filter import Filter, Score, ScoreFilter, ParallelScoreFilter
 
