--- conflicted
+++ resolved
@@ -54,11 +54,8 @@
         DocumentDataset containing IDs of all documents and the corresponding duplicate group
         they belong to. Documents in the same group are near duplicates.
         """
-<<<<<<< HEAD
-
-=======
+
         super().__init__(input_backend="cudf")
->>>>>>> 27de7812
         if isinstance(logger, str):
             self._logger = create_logger(
                 rank=0,
@@ -69,7 +66,7 @@
             self._logger = logger
 
         self.config = config
-<<<<<<< HEAD
+
         if self.config.cache_dir is not None:
             self.cache_dir = self.config.cache_dir
         elif Cache().get_cache_directory() is not None:
@@ -79,8 +76,6 @@
                 "No cache directory specified. Please initialize with Cache(cache_dir=...) "
                 "or specify a cache_dir in your YAML file."
             )
-=======
->>>>>>> 27de7812
 
         self.minhash = MinHash(
             seed=self.config.seed,
