--- conflicted
+++ resolved
@@ -43,6 +43,9 @@
     profile_dir: If specified, directory to write Dask profile. Default is None.
     id_field: Column in the dataset denoting document ID. Default is "id".
     text_field: Column in the dataset denoting document content. Default is "text".
+    perform_removal: Boolean value to specify whether calling the module should remove
+        the duplicates from the original dataset, or return the list of IDs denoating
+        duplicates. Default is False.
     seed: Seed for minhash permutations. Default is 42.
     char_ngrams: Size of character n-gram shingles used in minhash computation.
         Default is 5.
@@ -50,13 +53,12 @@
         Default is 20.
     hashes_per_bucket: Number of hashes per bucket/band. Default is 13.
     use_64_bit_hash: Whether to use a 32bit or 64bit hash function for minhashing.
-<<<<<<< HEAD
         Default is False.
     buckets_per_shuffle: Number of bands/buckets to shuffle concurrently. Larger values
         process larger batches by processing multiple bands but might lead to memory
         pressures and related errors. Default is 1.
     false_positive_check: Whether to run a check to look for false positives within
-        buckets. Note: This is a computationally expensive step. Default is True.
+        buckets. Note: This is a computationally expensive step. Default is False.
     num_anchors: Number of documents per bucket to use as reference for computing
         Jaccard pairs within that bucket to identify false positives. Default is 2.
     jaccard_threshold: The Jaccard similariy threshold to consider a document a near
@@ -64,28 +66,6 @@
     bucket_mapping_blocksize: Default is 256.
     parts_per_worker: Default is 1.
     bucket_parts_per_worker: Default is 8.
-=======
-    buckets_per_shuffle: Number of bands/buckets to shuffle concurrently.
-        Larger values process larger batches by processing multiple bands
-        but might lead to memory pressures and related errors.
-    id_field: Column in the Dataset denoting document ID.
-    text_field: Column in the Dataset denoting document content.
-    perform_removal: Boolean value to specify whether calling the module should remove the duplicates from
-        the original dataset, or return the list of IDs denoting duplicates.
-    profile_dir: str, Default None
-        If specified directory to write dask profile
-    cache_dir: str, Default None
-        Location to store deduplcation intermediates such as minhashes/buckets etc.
-    false_positive_check: bool,
-        Whether to run a check to look for false positives within buckets.
-        Note: This is a computationally expensive step.
-    num_anchors: int
-        Number of documents per bucket to use as reference for computing jaccard
-        pairs within that bucket to identify false positives.
-    jaccard_threshold: float
-        The Jaccard similariy threshold to consider a document a near duplicate
-        during false positive evaluations.
->>>>>>> 27de7812
     """
 
     # General config
@@ -201,17 +181,14 @@
         embeddings_save_loc (str): Location to save embeddings.
             Default is "embeddings".
         embedding_model_name_or_path (str): Model name or path for embeddings.
-<<<<<<< HEAD
             Default is "sentence-transformers/all-MiniLM-L6-v2".
         embedding_batch_size (int): Initial batch size for processing embeddings.
             Default is 128.
-=======
-        embedding_batch_size (int): Inital Batch size for processing embeddings.
-        embedding_pooling_strategy (str): Strategy for pooling embeddings, either "mean_pooling" or "last_token". Defaults to "mean_pooling".
-        write_embeddings_to_disk (bool): If True, saves the embeddings to disk, defaults to True.
+        embedding_pooling_strategy (str): Strategy for pooling embeddings, either
+            "mean_pooling" or "last_token". Default is "mean_pooling".
+        write_embeddings_to_disk (bool): If True, saves the embeddings to disk.
             We recommend setting this to False when you have a delayed pipeline.
-            Setting it to False can lead to more memory overhead.
->>>>>>> 27de7812
+            Setting it to False can lead to more memory overhead. Default is True.
         clustering_save_loc (str): Location to save clustering results.
             Default is "clustering_results".
         n_clusters (int): Number of clusters. Default is 1000.
