# Copyright (c) 2024, NVIDIA CORPORATION.  All rights reserved.
#
# Licensed under the Apache License, Version 2.0 (the "License");
# you may not use this file except in compliance with the License.
# You may obtain a copy of the License at
#
#     http://www.apache.org/licenses/LICENSE-2.0
#
# Unless required by applicable law or agreed to in writing, software
# distributed under the License is distributed on an "AS IS" BASIS,
# WITHOUT WARRANTIES OR CONDITIONS OF ANY KIND, either express or implied.
# See the License for the specific language governing permissions and
# limitations under the License.

import warnings
from dataclasses import dataclass, field
from typing import List, Optional

import yaml

from nemo_curator.cache import Cache


@dataclass
class BaseConfig:
    @classmethod
    def from_yaml(cls, file_path: str):
        with open(file_path, "r") as file:
            yaml_dict = yaml.safe_load(file)
        return cls(**yaml_dict)


@dataclass
class FuzzyDuplicatesConfig(BaseConfig):
    """
    Configuration for MinHash-based fuzzy duplicates detection.

    Parameters
    ----------
    cache_dir: If specified, directory to store deduplication intermediates, such as
        minhashes, buckets, etc. If None, we check if a cache_dir has been initialized
        with Cache().get_cache_directory(). Default is None.
    profile_dir: If specified, directory to write Dask profile. Default is None.
    id_field: Column in the dataset denoting document ID. Default is "id".
    text_field: Column in the dataset denoting document content. Default is "text".
    seed: Seed for minhash permutations. Default is 42.
    char_ngrams: Size of character n-gram shingles used in minhash computation.
        Default is 5.
    num_buckets: Number of bands or buckets to use during Locality Sensitive Hashing.
        Default is 20.
    hashes_per_bucket: Number of hashes per bucket/band. Default is 13.
    use_64_bit_hash: Whether to use a 32bit or 64bit hash function for minhashing.
        Default is False.
    buckets_per_shuffle: Number of bands/buckets to shuffle concurrently. Larger values
        process larger batches by processing multiple bands but might lead to memory
        pressures and related errors. Default is 1.
    false_positive_check: Whether to run a check to look for false positives within
        buckets. Note: This is a computationally expensive step. Default is True.
    num_anchors: Number of documents per bucket to use as reference for computing
        Jaccard pairs within that bucket to identify false positives. Default is 2.
    jaccard_threshold: The Jaccard similariy threshold to consider a document a near
        duplicate during false positive evaluations. Default is 0.8.
    bucket_mapping_blocksize: Default is 256.
    parts_per_worker: Default is 1.
    bucket_parts_per_worker: Default is 8.
    """

    # General config
    cache_dir: Optional[str] = None
    profile_dir: Optional[str] = None
    id_field: str = "id"
    text_field: str = "text"

    # Minhash + LSH config
    seed: int = 42
    char_ngrams: int = 24
    num_buckets: int = 20
    hashes_per_bucket: int = 13
    use_64_bit_hash: bool = False
    buckets_per_shuffle: int = 1

<<<<<<< HEAD
    false_positive_check: bool = True
    # Only required for false positive check
    num_anchors: int = 2
    jaccard_threshold: float = 0.8
    bucket_mapping_blocksize: int = 256
    parts_per_worker: int = 1
    bucket_parts_per_worker: int = 8

    def __post_init__(self):
        self.num_hashes = self.num_buckets * self.hashes_per_bucket

=======
    false_positive_check: bool = False
    # Only required for false positive check
    num_anchors: Optional[int] = None
    jaccard_threshold: Optional[float] = None
    bucket_mapping_blocksize: Optional[int] = None
    parts_per_worker: Optional[int] = None
    bucket_parts_per_worker: Optional[int] = None

    def __post_init__(self):
        self.num_hashes = self.num_buckets * self.hashes_per_bucket
        false_positive_defaults = {
            "num_anchors": 2,
            "jaccard_threshold": 0.8,
            "bucket_mapping_blocksize": 256,
            "parts_per_worker": 1,
            "bucket_parts_per_worker": 8,
        }
>>>>>>> fe41ac1d
        if self.false_positive_check:
            warnings.warn(
                "Identifying false positives during Minhash deduplication is "
                "computationally expensive. For improved performance consider setting "
                "this to False."
            )
<<<<<<< HEAD

        if not self.false_positive_check and self.char_ngrams < 20:
            warnings.warn(
                "Using a small char_ngrams value might lead to a large number (~5%) of "
                "false positives during deduplication. Using a value of at least 20 for "
                "char_ngrams is recommended."
            )

        if self.num_anchors <= 0:
            raise ValueError("Number of anchors must be greater than 0.")

        if self.num_anchors > 2:
            warnings.warn(
                "Using a higher number of anchor documents might lead to higher memory "
                "footprint and might impact performance.",
                category=UserWarning,
            )

        if not 0 <= self.jaccard_threshold <= 1:
            raise ValueError("Jaccard threshold must be between 0-1.")

        if self.buckets_per_shuffle <= 0:
            raise ValueError("Buckets per shuffle must be greater than 0.")

        if self.cache_dir is None:
            cache_dir = Cache().get_cache_directory()
            if cache_dir is None:
                raise ValueError(
                    "Finding fuzzy duplicates requires a cache directory accessible via "
                    "all workers to store intermediates. Please use "
                    "Cache(cache_dir=...) or FuzzyDuplicatesConfig(cache_dir=...) to "
                    "set the cache directory."
                )
            else:
                self.cache_dir = cache_dir
=======
            for arg, default in false_positive_defaults.items():
                if getattr(self, arg) is None:
                    setattr(self, arg, default)
            if self.num_anchors <= 0:
                raise ValueError("Number of anchors must be greater than 0")
            if self.num_anchors > 2:
                warnings.warn(
                    "Using a higher number of anchor docs might lead to higher memory footprint and might impact performance",
                    category=UserWarning,
                )
            if not 0 <= self.jaccard_threshold <= 1:
                raise ValueError("Jaccard Threshold must be between [0,1]")
        else:
            if self.char_ngrams < 20:
                warnings.warn(
                    "Using a small char_ngrams value might lead to a large number (~5%) of false positives during deduplication."
                    " Using a value of at least 20 for char_ngrams is recommended."
                )
            unused_false_positive_args = [
                arg
                for arg in false_positive_defaults.keys()
                if getattr(self, arg) is not None
            ]
            if unused_false_positive_args:
                warnings.warn(
                    f"False positive check is disabled. Unused arguments {unused_false_positive_args} will be ignored",
                    category=UserWarning,
                )

        if self.cache_dir is None:
            raise ValueError(
                "Finding fuzzy duplicates requires a cache directory accessible via all workers to store intermediates"
            )
        if not 1 <= self.buckets_per_shuffle <= self.num_buckets:
            raise ValueError("Buckets per shuffle must be between [1, num_buckets]")
>>>>>>> fe41ac1d


@dataclass
class SemDedupConfig(BaseConfig):
    """
    Configuration for Semantic Deduplication.

    Attributes:
        cache_dir (Optional[str]): If specified, directory to store cache.
            If None, we check if a cache_dir has been initialized with Cache().get_cache_directory().
            Default is None.
        profile_dir (Optional[str]): If specified, directory to write Dask profile.
            Default is None.
        num_files (int): Number of files. Default is -1, meaning all files.
        embeddings_save_loc (str): Location to save embeddings.
            Default is "embeddings".
        embedding_model_name_or_path (str): Model name or path for embeddings.
            Default is "sentence-transformers/all-MiniLM-L6-v2".
        embedding_batch_size (int): Initial batch size for processing embeddings.
            Default is 128.
        clustering_save_loc (str): Location to save clustering results.
            Default is "clustering_results".
        n_clusters (int): Number of clusters. Default is 1000.
        max_iter (int): Maximum iterations for clustering. Default is 100.
        kmeans_with_cos_dist (bool): Whether or not to use KMeans with cosine distance.
            Default is False.
        which_to_keep (str): Method to determine which duplicates to keep.
            Default is "hard".
        sim_metric (str): Similarity metric for deduplication.
            Default is "cosine".
        eps_thresholds (List[float]): Epsilon thresholds to calculate if semantically
            similar or not.
        eps_to_extract (float): Epsilon value to extract deduplicated data.
            Default is 0.1.
    """

    cache_dir: str = None
    profile_dir: Optional[str] = None
    num_files: int = -1

    # Embeddings
    embeddings_save_loc: str = "embeddings"
    embedding_model_name_or_path: str = "sentence-transformers/all-MiniLM-L6-v2"
    embedding_batch_size: int = 128

    # ClusteringModel
    clustering_save_loc: str = "clustering_results"
    n_clusters: int = 1000
    max_iter: int = 100
    kmeans_with_cos_dist: bool = False

    # SemanticClusterLevelDedup
    which_to_keep: str = "hard"
    sim_metric: str = "cosine"

    # SemDedup
    eps_thresholds: List[float] = field(default_factory=lambda: [0.01, 0.001])
    eps_to_extract: float = 0.01

    def __post_init__(self):
        if self.cache_dir is None:
            cache_dir = Cache().get_cache_directory()
            if cache_dir is None:
                raise ValueError(
                    "Finding semantic duplicates requires a cache directory accessible "
                    "via all workers to store intermediates. Please use "
                    "Cache(cache_dir=...) or SemDedupConfig(cache_dir=...) to "
                    "set the cache directory."
                )
            else:
                self.cache_dir = cache_dir

        if self.eps_to_extract not in self.eps_thresholds:
            raise ValueError(
                f"Epsilon to extract {self.eps_to_extract} must be in eps_thresholds "
                f"{self.eps_thresholds}."
            )<|MERGE_RESOLUTION|>--- conflicted
+++ resolved
@@ -79,19 +79,6 @@
     use_64_bit_hash: bool = False
     buckets_per_shuffle: int = 1
 
-<<<<<<< HEAD
-    false_positive_check: bool = True
-    # Only required for false positive check
-    num_anchors: int = 2
-    jaccard_threshold: float = 0.8
-    bucket_mapping_blocksize: int = 256
-    parts_per_worker: int = 1
-    bucket_parts_per_worker: int = 8
-
-    def __post_init__(self):
-        self.num_hashes = self.num_buckets * self.hashes_per_bucket
-
-=======
     false_positive_check: bool = False
     # Only required for false positive check
     num_anchors: Optional[int] = None
@@ -102,6 +89,7 @@
 
     def __post_init__(self):
         self.num_hashes = self.num_buckets * self.hashes_per_bucket
+
         false_positive_defaults = {
             "num_anchors": 2,
             "jaccard_threshold": 0.8,
@@ -109,37 +97,52 @@
             "parts_per_worker": 1,
             "bucket_parts_per_worker": 8,
         }
->>>>>>> fe41ac1d
+
         if self.false_positive_check:
             warnings.warn(
                 "Identifying false positives during Minhash deduplication is "
                 "computationally expensive. For improved performance consider setting "
                 "this to False."
             )
-<<<<<<< HEAD
-
-        if not self.false_positive_check and self.char_ngrams < 20:
-            warnings.warn(
-                "Using a small char_ngrams value might lead to a large number (~5%) of "
-                "false positives during deduplication. Using a value of at least 20 for "
-                "char_ngrams is recommended."
-            )
-
-        if self.num_anchors <= 0:
-            raise ValueError("Number of anchors must be greater than 0.")
-
-        if self.num_anchors > 2:
-            warnings.warn(
-                "Using a higher number of anchor documents might lead to higher memory "
-                "footprint and might impact performance.",
-                category=UserWarning,
-            )
-
-        if not 0 <= self.jaccard_threshold <= 1:
-            raise ValueError("Jaccard threshold must be between 0-1.")
-
-        if self.buckets_per_shuffle <= 0:
-            raise ValueError("Buckets per shuffle must be greater than 0.")
+
+            for arg, default in false_positive_defaults.items():
+                if getattr(self, arg) is None:
+                    setattr(self, arg, default)
+
+            if self.num_anchors <= 0:
+                raise ValueError("Number of anchors must be greater than 0.")
+
+            if self.num_anchors > 2:
+                warnings.warn(
+                    "Using a higher number of anchor documents might lead to higher memory "
+                    "footprint and might impact performance.",
+                    category=UserWarning,
+                )
+
+            if not 0 <= self.jaccard_threshold <= 1:
+                raise ValueError("Jaccard threshold must be between [0, 1].")
+
+        else:
+            if self.char_ngrams < 20:
+                warnings.warn(
+                    "Using a small char_ngrams value might lead to a large number (~5%) of false positives during deduplication."
+                    " Using a value of at least 20 for char_ngrams is recommended."
+                )
+
+            unused_false_positive_args = [
+                arg
+                for arg in false_positive_defaults.keys()
+                if getattr(self, arg) is not None
+            ]
+
+            if unused_false_positive_args:
+                warnings.warn(
+                    f"False positive check is disabled. Unused arguments {unused_false_positive_args} will be ignored.",
+                    category=UserWarning,
+                )
+
+        if not 1 <= self.buckets_per_shuffle <= self.num_buckets:
+            raise ValueError("Buckets per shuffle must be between [1, num_buckets].")
 
         if self.cache_dir is None:
             cache_dir = Cache().get_cache_directory()
@@ -152,43 +155,6 @@
                 )
             else:
                 self.cache_dir = cache_dir
-=======
-            for arg, default in false_positive_defaults.items():
-                if getattr(self, arg) is None:
-                    setattr(self, arg, default)
-            if self.num_anchors <= 0:
-                raise ValueError("Number of anchors must be greater than 0")
-            if self.num_anchors > 2:
-                warnings.warn(
-                    "Using a higher number of anchor docs might lead to higher memory footprint and might impact performance",
-                    category=UserWarning,
-                )
-            if not 0 <= self.jaccard_threshold <= 1:
-                raise ValueError("Jaccard Threshold must be between [0,1]")
-        else:
-            if self.char_ngrams < 20:
-                warnings.warn(
-                    "Using a small char_ngrams value might lead to a large number (~5%) of false positives during deduplication."
-                    " Using a value of at least 20 for char_ngrams is recommended."
-                )
-            unused_false_positive_args = [
-                arg
-                for arg in false_positive_defaults.keys()
-                if getattr(self, arg) is not None
-            ]
-            if unused_false_positive_args:
-                warnings.warn(
-                    f"False positive check is disabled. Unused arguments {unused_false_positive_args} will be ignored",
-                    category=UserWarning,
-                )
-
-        if self.cache_dir is None:
-            raise ValueError(
-                "Finding fuzzy duplicates requires a cache directory accessible via all workers to store intermediates"
-            )
-        if not 1 <= self.buckets_per_shuffle <= self.num_buckets:
-            raise ValueError("Buckets per shuffle must be between [1, num_buckets]")
->>>>>>> fe41ac1d
 
 
 @dataclass
