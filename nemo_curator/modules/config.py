--- conflicted
+++ resolved
@@ -145,13 +145,10 @@
         embeddings_save_loc (str): Location to save embeddings.
         embedding_model_name_or_path (str): Model name or path for embeddings.
         embedding_batch_size (int): Inital Batch size for processing embeddings.
-<<<<<<< HEAD
-        embedding_pooling_strategy (str): Strategy for pooling embeddings, either "mean" or "last_token". Defaults to "last_token".
-=======
+        embedding_pooling_strategy (str): Strategy for pooling embeddings, either "mean_pooling" or "last_token". Defaults to "last_token".
         write_embeddings_to_disk (bool): If True, saves the embeddings to disk, defaults to True.
             We recommend setting this to False when you have a delayed pipeline.
             Setting it to False can lead to more memory overhead.
->>>>>>> c3fb61df
         clustering_save_loc (str): Location to save clustering results.
         n_clusters (int): Number of clusters.
         seed (int): Seed for clustering.
@@ -172,12 +169,9 @@
     embeddings_save_loc: str = "embeddings"
     embedding_model_name_or_path: str = "sentence-transformers/all-MiniLM-L6-v2"
     embedding_batch_size: int = 128
-<<<<<<< HEAD
     # Options: "mean_pooling", "last_token"
     embedding_pooling_strategy: str = "mean_pooling"
-=======
     write_embeddings_to_disk: bool = True
->>>>>>> c3fb61df
 
     # Clustering config
     clustering_save_loc: str = "clustering_results"
