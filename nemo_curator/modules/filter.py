--- conflicted
+++ resolved
@@ -12,18 +12,14 @@
 # See the License for the specific language governing permissions and
 # limitations under the License.
 
-<<<<<<< HEAD
 from nemo_curator.datasets import DocumentDataset
 from nemo_curator.utils.module_utils import is_batched
-=======
->>>>>>> fc167a6e
 from dask.typing import no_default
 
 from nemo_curator.datasets import DocumentDataset
 
 
 class Score:
-<<<<<<< HEAD
   def __init__(self, score_fn, score_field, text_field="text", score_type=None):
     """
     Args:
@@ -36,12 +32,12 @@
     self.text_field = text_field
     self.score_type = score_type
 
-  def __call__(self, dataset):
-    # Set the metadata for the function calls if provided
-    if self.score_type:
-      meta = (None, self.score_type)
-    else:
-      meta = no_default
+    def __call__(self, dataset):
+        # Set the metadata for the function calls if provided
+        if self.score_type:
+            meta = (None, self.score_type)
+        else:
+            meta = no_default
 
     if is_batched(self.score_fn):
       dataset.df[self.score_field] = dataset.df[self.text_field].map_partitions(self.score_fn, meta=meta)
@@ -70,7 +66,7 @@
       bool_mask = dataset.df[self.filter_field].apply(self.filter_fn, meta=(None, bool))
 
     if self.invert:
-      bool_mask = ~bool_mask
+        bool_mask = ~bool_mask
 
     return DocumentDataset(dataset.df[bool_mask])
 
@@ -109,119 +105,4 @@
     if self.invert:
       bool_mask = ~bool_mask
 
-    return DocumentDataset(dataset.df[bool_mask])
-=======
-    def __init__(
-        self, score_fn, score_field, text_field="text", batched=False, score_type=None
-    ):
-        """
-        Args:
-          score_fn: The score function that takes in a document string and outputs a score for the document
-          score_field: The field the score will be stored in.
-          text_field: The field the documents will be read from
-        """
-        self.score_fn = score_fn
-        self.score_field = score_field
-        self.text_field = text_field
-        self.batched = batched
-        self.score_type = score_type
-
-    def __call__(self, dataset):
-        # Set the metadata for the function calls if provided
-        if self.score_type:
-            meta = (None, self.score_type)
-        else:
-            meta = no_default
-
-        if self.batched:
-            dataset.df[self.score_field] = dataset.df[self.text_field].map_partitions(
-                self.score_fn, meta=meta
-            )
-        else:
-            dataset.df[self.score_field] = dataset.df[self.text_field].apply(
-                self.score_fn, meta=meta
-            )
-
-        return dataset
-
-
-class Filter:
-    def __init__(self, filter_fn, filter_field, invert=False, batched=False):
-        """
-        Args:
-          filter_fn: A function that returns True if the document is to be kept
-          filter_field: The field(s) to be passed into the filter function.
-          invert: Whether to invert the filter condition
-        """
-        self.filter_fn = filter_fn
-        self.filter_field = filter_field
-        self.invert = invert
-        self.batched = batched
-
-    def __call__(self, dataset):
-        if self.batched:
-            bool_mask = dataset.df[self.filter_field].map_partitions(
-                self.filter_fn, meta=(None, bool)
-            )
-        else:
-            bool_mask = dataset.df[self.filter_field].apply(
-                self.filter_fn, meta=(None, bool)
-            )
-
-        if self.invert:
-            bool_mask = ~bool_mask
-
-        return DocumentDataset(dataset.df[bool_mask])
-
-
-class ScoreFilter:
-    def __init__(
-        self,
-        filter_obj,
-        text_field="text",
-        score_field=None,
-        score_type=None,
-        invert=False,
-        batched=False,
-    ):
-        """
-        Args:
-          score_field: The field to which the scores will be written. If None, scores will be immediately discarded after use.
-        """
-        self.filter_obj = filter_obj
-        self.text_field = text_field
-        self.score_field = score_field
-        self.score_type = score_type
-        self.invert = invert
-        self.batched = batched
-
-    def __call__(self, dataset):
-        # Set the metadata for the function calls if provided
-        if self.score_type:
-            meta = (None, self.score_type)
-        else:
-            meta = no_default
-
-        if self.batched:
-            scores = dataset.df[self.text_field].map_partitions(
-                self.filter_obj.score_document, meta=meta
-            )
-        else:
-            scores = dataset.df[self.text_field].apply(
-                self.filter_obj.score_document, meta=meta
-            )
-
-        if self.score_field is not None:
-            dataset.df[self.score_field] = scores
-
-        if self.batched:
-            bool_mask = scores.map_partitions(
-                self.filter_obj.keep_document, meta=(None, bool)
-            )
-        else:
-            bool_mask = scores.apply(self.filter_obj.keep_document, meta=(None, bool))
-        if self.invert:
-            bool_mask = ~bool_mask
-
-        return DocumentDataset(dataset.df[bool_mask])
->>>>>>> fc167a6e
+    return DocumentDataset(dataset.df[bool_mask])