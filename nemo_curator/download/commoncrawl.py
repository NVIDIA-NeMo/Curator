--- conflicted
+++ resolved
@@ -17,11 +17,8 @@
 import subprocess
 import unicodedata
 from abc import ABC, abstractmethod
-<<<<<<< HEAD
 from copy import deepcopy
-=======
 from typing import Literal, Optional
->>>>>>> 27de7812
 from urllib.parse import urlparse
 
 import justext
@@ -472,30 +469,6 @@
     record_limit: Optional[int] = None,
 ) -> DocumentDataset:
     """
-<<<<<<< HEAD
-    Downloads Common Crawl WARC snapshots and extracts them using jusText, Resiliparse, or Trafilatura
-
-    Args:
-      output_path: The path to the root directory of the files
-      start_snapshot: The first common crawl snapshot to include. Snapshots must be
-        specified by YYYY-WeekNumber (e.g., '2020-50' or '2021-04'). For the CC-NEWS dataset,
-        (specified with news=True flag) this changes to Year-Month (YYYY-MM).
-      end_snapshot: The last common crawl snapshot to include. Must be chronologically
-        after the starting snapshot.
-      output_type: The file type to save the data as.
-      algorithm: A JusTextExtractor, ResiliparseExtractor, or TrafilaturaExtractor object.
-      news: If True, gets WARC URLs for the CC-NEWS dataset instead of the CC-MAIN datasets.
-        Also assumes that the format for the start and end snapshots is 'YYYY-MM' (Year-Month).
-      aws: Whether to download from Common Crawl's S3 bucket. If True, uses s5cmd to download.
-        If False, uses wget.
-      raw_download_dir: Path to store the raw download files for intermediate processing.
-        If None, they are stored in a folder named "downloads" under output_path.
-      keep_raw_download: If True, keeps the compressed WARC files that have not been extracted.
-      force_download: If False, will skip processing all files in output_paths that already exist and
-        directly read from them instead.
-      url_limit: The maximum number of raw files to download from the snapshot. If None, all
-        files from the range of snapshots are downloaded.
-=======
     Downloads Common Crawl WARC snapshots and extracts text content using a specified extraction algorithm.
 
     Args:
@@ -509,7 +482,8 @@
       end_snapshot (str): Identifier for the latest snapshot to process, which must be chronologically after start_snapshot.
       output_type (Literal["jsonl", "parquet"]): The file format for the extracted output. Must be either "jsonl" or "parquet".
           • This is not used for the output file, but is used to check if an extracted output already exists.
-      algorithm: The text extraction algorithm instance (e.g., JusTextExtractor or ResiliparseExtractor) to use for HTML processing.
+      algorithm: The text extraction algorithm instance to use for HTML processing.
+          • This can be a JusTextExtractor (default), ResiliparseExtractor, or TrafilaturaExtractor object.
       news (bool): When True, indicates that URLs should be retrieved from the CC-NEWS dataset.
           • This also means snapshot identifiers should follow the 'YYYY-MM' format.
       aws (bool): If True, downloads are sourced from Common Crawl's S3 bucket using s5cmd;
@@ -523,7 +497,6 @@
           • If None, all available files within the specified snapshots are downloaded.
       record_limit: Optional; the maximum number of records to extract from each WARC file.
           • If None, all available records are extracted.
->>>>>>> 27de7812
     """
     common_crawl_urls = get_common_crawl_urls(
         starting_snapshot=start_snapshot, ending_snapshot=end_snapshot, news=news
