--- conflicted
+++ resolved
@@ -16,19 +16,15 @@
 import os
 
 import nemo_curator
-<<<<<<< HEAD
-from nemo_curator.utils.file_utils import (
-    expand_outdir_and_mkdir,
-    get_batched_files,
-)
-from nemo_curator.utils.script_utils import attach_bool_arg, add_distributed_args, parse_client_args
-=======
->>>>>>> 8dd42557
 from nemo_curator.datasets import DocumentDataset
 from nemo_curator.utils.config_utils import build_filter_pipeline
 from nemo_curator.utils.distributed_utils import get_client, read_data, write_to_disk
 from nemo_curator.utils.file_utils import expand_outdir_and_mkdir, get_batched_files
-from nemo_curator.utils.script_utils import add_distributed_args, attach_bool_arg
+from nemo_curator.utils.script_utils import (
+    add_distributed_args,
+    attach_bool_arg,
+    parse_client_args,
+)
 
 
 def get_dataframe_complement(original_df, filtered_df):
@@ -69,27 +65,7 @@
 
 
 def main(args):
-<<<<<<< HEAD
-  client = get_client(**parse_client_args(args))
-  if args.device == "cpu":
-    backend = "pandas"
-  elif args.device == "gpu":
-    backend = "cudf"
-  else:
-    raise ValueError(f"Invalid device '{args.device}'. Please specify either 'cpu' or 'gpu'.")
-  
-  # Make the output directories
-  kept_document_dir = args.output_retained_document_dir
-  removed_document_dir = args.output_removed_document_dir
-  if kept_document_dir:
-    expand_outdir_and_mkdir(kept_document_dir)
-  if removed_document_dir:
-    expand_outdir_and_mkdir(removed_document_dir)
-  
-  filter_pipeline = build_filter_pipeline(args.filter_config_file)
-  score_fields = get_score_fields(filter_pipeline)
-=======
-    client = get_client(args, args.device)
+    client = get_client(**parse_client_args(args))
     if args.device == "cpu":
         backend = "pandas"
     elif args.device == "gpu":
@@ -98,7 +74,6 @@
         raise ValueError(
             f"Invalid device '{args.device}'. Please specify either 'cpu' or 'gpu'."
         )
->>>>>>> 8dd42557
 
     # Make the output directories
     kept_document_dir = args.output_retained_document_dir
