# Copyright (c) 2025, NVIDIA CORPORATION.  All rights reserved.
#
# Licensed under the Apache License, Version 2.0 (the "License");
# you may not use this file except in compliance with the License.
# You may obtain a copy of the License at
#
#     http://www.apache.org/licenses/LICENSE-2.0
#
# Unless required by applicable law or agreed to in writing, software
# distributed under the License is distributed on an "AS IS" BASIS,
# WITHOUT WARRANTIES OR CONDITIONS OF ANY KIND, either express or implied.
# See the License for the specific language governing permissions and
# limitations under the License.

import logging
import os
from datetime import datetime

from nemo_curator.log import create_logger
from nemo_curator.modules import SemanticClusterLevelDedup
from nemo_curator.modules.config import SemDedupConfig
from nemo_curator.utils.distributed_utils import get_client
from nemo_curator.utils.script_utils import ArgumentHelper


def main(args):
    semdedup_config = SemDedupConfig.from_yaml(args.config_file)
    client = get_client(**ArgumentHelper.parse_client_args(args))

    root = semdedup_config.cache_dir
    save_loc = semdedup_config.clustering_save_loc
    client = get_client(**ArgumentHelper.parse_client_args(args))

    logger = create_logger(
        rank=0,
        log_file=os.path.join(root, save_loc, "extract_dedup_data.log"),
        name="logger-extract-dedup-data",
        log_level=logging.INFO,
        stdout=True,
    )

    dt1 = datetime.now()
    logger.info(f"Start: {dt1}")
    cache_dir = semdedup_config.cache_dir

    semantic_dedup = SemanticClusterLevelDedup(
        n_clusters=semdedup_config.n_clusters,
        id_column=args.id_column,
        id_column_type=args.id_column_type,
        which_to_keep=semdedup_config.which_to_keep,
        cache_dir=semdedup_config.cache_dir,
        clustering_save_loc=semdedup_config.clustering_save_loc,
        logger=logger,
        # Hardcoded as recommended values
        output_dir=os.path.join(
            semdedup_config.cache_dir, semdedup_config.clustering_save_loc
        ),
<<<<<<< HEAD
        embedding_col="embeddings",
        profile_dir=None,
=======
        embedding_column=semdedup_config.embedding_column,
        logger=logger,
>>>>>>> e662ac09
    )

    semantic_dedup.compute_semantic_match_dfs(semdedup_config.eps_thresholds)
    for eps in semdedup_config.eps_thresholds:
        dedup_id_dataset = semantic_dedup.extract_dedup_data(eps_to_extract=eps)
        print(dedup_id_dataset.df.head(10))

    dt2 = datetime.now()
    logger.info(f"End: {dt2}")
    elapse = (dt2 - dt1).total_seconds() / 60
    logger.info(f"elapse: {elapse}")

    client.cancel(client.futures, force=True)
    client.close()


def attach_args():
    parser = ArgumentHelper.parse_semdedup_args(
        description=(
            "Extracts deduplicated data from the clustered embeddings of a collection of documents. "
            "This script requires that embeddings and clustering have been performed "
            "earlier using semdedup_extract_embeddings and semdedup_cluster_embeddings."
            "Input arguments include: "
            "--id-column for the the identifier in the dataset, "
            "--id-column-type for the data type of ID column, "
            "--config-file for the path to the semantic deduplication configuration file. "
            "Important configuration parameters include:"
            " cache_dir for the directory to store cache"
            " which_to_keep for specifying which duplicates to keep,"
            " sim_metric for the similarity metric for deduplication,"
            " eps_thresholds for epsilon thresholds to calculate if semantically similar or not"
            " and eps_to_extract for the epsilon value to extract deduplicated data."
        ),
    )
    return parser


def console_script():
    main(attach_args().parse_args())


if __name__ == "__main__":
    main(attach_args().parse_args())<|MERGE_RESOLUTION|>--- conflicted
+++ resolved
@@ -49,19 +49,13 @@
         id_column_type=args.id_column_type,
         which_to_keep=semdedup_config.which_to_keep,
         cache_dir=semdedup_config.cache_dir,
+        embedding_column=semdedup_config.embedding_column,
         clustering_save_loc=semdedup_config.clustering_save_loc,
         logger=logger,
-        # Hardcoded as recommended values
+        # Hardcoded value
         output_dir=os.path.join(
             semdedup_config.cache_dir, semdedup_config.clustering_save_loc
         ),
-<<<<<<< HEAD
-        embedding_col="embeddings",
-        profile_dir=None,
-=======
-        embedding_column=semdedup_config.embedding_column,
-        logger=logger,
->>>>>>> e662ac09
     )
 
     semantic_dedup.compute_semantic_match_dfs(semdedup_config.eps_thresholds)
