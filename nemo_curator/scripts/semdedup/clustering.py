--- conflicted
+++ resolved
@@ -62,14 +62,8 @@
         id_column=args.id_column,
         max_iter=semdedup_config.max_iter,
         n_clusters=semdedup_config.n_clusters,
-<<<<<<< HEAD
         cache_dir=semdedup_config.cache_dir,
         clustering_save_loc=semdedup_config.clustering_save_loc,
-        sim_metric=semdedup_config.sim_metric,
-        which_to_keep=semdedup_config.which_to_keep,
-        kmeans_with_cos_dist=semdedup_config.kmeans_with_cos_dist,
-=======
-        clustering_output_dir=clustering_output_dir,
         embedding_column=semdedup_config.embedding_column,
         random_state=semdedup_config.random_state,
         sim_metric=semdedup_config.sim_metric,
@@ -77,13 +71,7 @@
         sort_clusters=semdedup_config.sort_clusters,
         kmeans_with_cos_dist=semdedup_config.kmeans_with_cos_dist,
         clustering_input_partition_size=semdedup_config.clustering_input_partition_size,
->>>>>>> e662ac09
         logger=logger,
-        # Hardcoded as recommended values
-        embedding_col="embeddings",
-        sort_clusters=True,
-        partition_size="2gb",
-        profile_dir=None,
     )
 
     clustered_embeddings = clustering_model(embedding_dataset)
