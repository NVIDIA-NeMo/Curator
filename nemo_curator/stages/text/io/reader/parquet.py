# Copyright (c) 2025, NVIDIA CORPORATION.  All rights reserved.
#
# Licensed under the Apache License, Version 2.0 (the "License");
# you may not use this file except in compliance with the License.
# You may obtain a copy of the License at
#
#     http://www.apache.org/licenses/LICENSE-2.0
#
# Unless required by applicable law or agreed to in writing, software
# distributed under the License is distributed on an "AS IS" BASIS,
# WITHOUT WARRANTIES OR CONDITIONS OF ANY KIND, either express or implied.
# See the License for the specific language governing permissions and
# limitations under the License.

from dataclasses import dataclass, field
from typing import Any, Literal

import pandas as pd

from nemo_curator.stages.base import CompositeStage
from nemo_curator.stages.file_partitioning import FilePartitioningStage
from nemo_curator.tasks import DocumentBatch, _EmptyTask
from nemo_curator.utils.file_utils import FILETYPE_TO_DEFAULT_EXTENSIONS

from .base import BaseReader


@dataclass
class ParquetReaderStage(BaseReader):
    """
    Stage that processes a group of Parquet files into a DocumentBatch.
    This stage accepts FileGroupTasks created by FilePartitioningStage
    and reads the actual file contents into DocumentBatches.

    Args:
        fields (list[str], optional): If specified, only read these columns. Defaults to None.
        read_kwargs (dict[str, Any], optional): Keyword arguments for the underlying reader. Defaults to {}.
    """

    name: str = "parquet_reader"

    def read_data(
        self,
        paths: list[str],
        read_kwargs: dict[str, Any] | None = None,
        fields: list[str] | None = None,
    ) -> pd.DataFrame:
        """Read Parquet files using Pandas. Raises an exception if reading fails."""

        # Normalize read_kwargs to a dict to avoid TypeError when None
        # Work on a copy to avoid mutating caller's dict
        read_kwargs = {} if read_kwargs is None else dict(read_kwargs)

        update_kwargs = {}
        if fields is not None:
            update_kwargs["columns"] = fields
        if "engine" not in read_kwargs:
            update_kwargs["engine"] = "pyarrow"
        if "dtype_backend" not in read_kwargs:
            update_kwargs["dtype_backend"] = "pyarrow"
        read_kwargs.update(update_kwargs)
        return pd.concat(
<<<<<<< HEAD
            [pd.read_parquet(path, **read_kwargs) for path in paths],
=======
            (pd.read_parquet(path, **read_kwargs) for path in paths),
>>>>>>> 08033232
            ignore_index=True,
        )


@dataclass
class ParquetReader(CompositeStage[_EmptyTask, DocumentBatch]):
    """Composite stage for reading Parquet files.

    This high-level stage decomposes into:
    1. FilePartitioningStage - partitions files into groups
    2. ParquetReaderStage - reads file groups into DocumentBatches
    """

    file_paths: str | list[str]
    files_per_partition: int | None = None
    blocksize: int | str | None = None
    fields: list[str] | None = None  # If specified, only read these columns
    read_kwargs: dict[str, Any] | None = None
    file_extensions: list[str] = field(default_factory=lambda: FILETYPE_TO_DEFAULT_EXTENSIONS["parquet"])
    task_type: Literal["document", "image", "video", "audio"] = "document"
    _generate_ids: bool = False
    _assign_ids: bool = False
    name: str = "parquet_reader"

    def __post_init__(self):
        """Initialize parent class after dataclass initialization."""
        super().__init__()
        if self.read_kwargs is not None:
            self.storage_options = self.read_kwargs.get("storage_options", {})

    def decompose(self) -> list[ParquetReaderStage]:
        """Decompose into file partitioning and processing stages."""
        if self.task_type != "document":
            msg = f"Converting DocumentBatch to {self.task_type} is not supported yet."
            raise NotImplementedError(msg)

        return [
            # First stage: partition files into groups
            FilePartitioningStage(
                file_paths=self.file_paths,
                files_per_partition=self.files_per_partition,
                blocksize=self.blocksize,
                file_extensions=self.file_extensions,
                storage_options=self.read_kwargs.get("storage_options", {}) if self.read_kwargs is not None else None,
            ),
            # Second stage: process file groups into document batches
            ParquetReaderStage(
                fields=self.fields,
                read_kwargs=self.read_kwargs or {},
                _generate_ids=self._generate_ids,
                _assign_ids=self._assign_ids,
            ),
        ]

    def get_description(self) -> str:
        """Get a description of this composite stage."""

        parts = [f"Read Parquet files from {self.file_paths}"]

        if self.files_per_partition:
            parts.append(f"with {self.files_per_partition} files per partition")
        elif self.blocksize:
            parts.append(f"with target blocksize {self.blocksize}")

        if self.fields:
            parts.append(f"reading columns: {self.fields}")

        return ", ".join(parts)<|MERGE_RESOLUTION|>--- conflicted
+++ resolved
@@ -60,11 +60,7 @@
             update_kwargs["dtype_backend"] = "pyarrow"
         read_kwargs.update(update_kwargs)
         return pd.concat(
-<<<<<<< HEAD
-            [pd.read_parquet(path, **read_kwargs) for path in paths],
-=======
             (pd.read_parquet(path, **read_kwargs) for path in paths),
->>>>>>> 08033232
             ignore_index=True,
         )
 
