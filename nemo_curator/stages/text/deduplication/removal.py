--- conflicted
+++ resolved
@@ -55,13 +55,8 @@
     def __post_init__(self):
         """Initialize parent class after dataclass initialization."""
         super().__init__()
-<<<<<<< HEAD
         self._name = "duplicates_removal_stage"
-        self.read_kwargs = self.read_kwargs.copy() if self.read_kwargs is not None else {}
-=======
-        self._name = "DuplicatesRemovalStage"
         self.read_kwargs = self.read_kwargs.copy() if self.read_kwargs else {}
->>>>>>> ea951580
 
     def process(self, task: DocumentBatch) -> DocumentBatch:
         """
