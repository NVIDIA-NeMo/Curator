# Copyright (c) 2024, NVIDIA CORPORATION.  All rights reserved.
#
# Licensed under the Apache License, Version 2.0 (the "License");
# you may not use this file except in compliance with the License.
# You may obtain a copy of the License at
#
#     http://www.apache.org/licenses/LICENSE-2.0
#
# Unless required by applicable law or agreed to in writing, software
# distributed under the License is distributed on an "AS IS" BASIS,
# WITHOUT WARRANTIES OR CONDITIONS OF ANY KIND, either express or implied.
# See the License for the specific language governing permissions and
# limitations under the License.

from typing import List, Optional, Union

import dask.dataframe as dd

from nemo_curator.utils.distributed_utils import read_data, write_to_disk
from nemo_curator.utils.file_utils import get_all_files_paths_under


class DocumentDataset:
    """
    A collection of documents and document metadata.
    Internally it may be distributed across multiple nodes, and may be on GPUs.
    """

    def __init__(self, dataset_df: dd.DataFrame):
        self.df = dataset_df

    def __len__(self):
        return len(self.df)

    def persist(self):
        return DocumentDataset(self.df.persist())

    def head(self, n=5):
        return self.df.head(n)

    @classmethod
    def read_json(
        cls,
        input_files: Union[str, List[str]],
        backend: str = "pandas",
        files_per_partition: int = 1,
        add_filename: bool = False,
        input_meta: Union[str, dict] = None,
<<<<<<< HEAD
        partition_size: str = "2gb",
=======
        columns: Optional[List[str]] = None,
        **kwargs,
>>>>>>> f7441ea1
    ):
        return cls(
            _read_json_or_parquet(
                input_files=input_files,
                file_type="jsonl",
                backend=backend,
                files_per_partition=files_per_partition,
                add_filename=add_filename,
                input_meta=input_meta,
<<<<<<< HEAD
                partition_size=partition_size,
=======
                columns=columns,
                **kwargs,
>>>>>>> f7441ea1
            )
        )

    @classmethod
    def read_parquet(
        cls,
        input_files,
        backend="pandas",
        files_per_partition=1,
        add_filename=False,
<<<<<<< HEAD
        partition_size: str = "2gb",
=======
        columns: Optional[List[str]] = None,
        **kwargs,
>>>>>>> f7441ea1
    ):
        return cls(
            _read_json_or_parquet(
                input_files=input_files,
                file_type="parquet",
                backend=backend,
                files_per_partition=files_per_partition,
                add_filename=add_filename,
<<<<<<< HEAD
                partition_size=partition_size,
=======
                columns=columns,
                **kwargs,
>>>>>>> f7441ea1
            )
        )

    @classmethod
    def read_pickle(
        cls,
        input_files,
        backend="pandas",
        files_per_partition=1,
        add_filename=False,
        columns: Optional[List[str]] = None,
        **kwargs,
    ):
        return cls(
            read_data(
                input_files=input_files,
                file_type="pickle",
                backend=backend,
                files_per_partition=files_per_partition,
                add_filename=add_filename,
                columns=columns,
                **kwargs,
            )
        )

    def to_json(
        self,
        output_file_dir,
        write_to_filename=False,
        keep_filename_column=False,
    ):
        """
        See nemo_curator.utils.distributed_utils.write_to_disk docstring for other parameters.

        """
        write_to_disk(
            df=self.df,
            output_file_dir=output_file_dir,
            write_to_filename=write_to_filename,
            keep_filename_column=keep_filename_column,
            output_type="jsonl",
        )

    def to_parquet(
        self,
        output_file_dir,
        write_to_filename=False,
        keep_filename_column=False,
    ):
        """
        See nemo_curator.utils.distributed_utils.write_to_disk docstring for other parameters.

        """
        write_to_disk(
            df=self.df,
            output_file_dir=output_file_dir,
            write_to_filename=write_to_filename,
            keep_filename_column=keep_filename_column,
            output_type="parquet",
        )

    def to_pickle(
        self,
        output_file_dir,
        write_to_filename=False,
    ):
        raise NotImplementedError("DocumentDataset does not support to_pickle yet")

    @classmethod
    def from_pandas(
        cls,
        data,
        npartitions: Optional[int] = 1,
        chunksize: Optional[int] = None,
        sort: Optional[bool] = True,
        name: Optional[str] = None,
    ):
        """
        Creates a document dataset from a pandas data frame.
        For more information on the arguments see Dask's from_pandas documentation
        https://docs.dask.org/en/stable/generated/dask.dataframe.from_pandas.html

        Args:
            data: A pandas dataframe
        Returns:
            A document dataset with a pandas backend (on the CPU).
        """
        return cls(
            dd.from_pandas(
                data=data,
                npartitions=npartitions,
                chunksize=chunksize,
                sort=sort,
            )
        )

    def to_pandas(self):
        """
        Creates a pandas dataframe from a DocumentDataset

        Returns:
            A pandas dataframe (on the CPU)
        """
        return self.df.to_backend("pandas").compute()


def _read_json_or_parquet(
    input_files: Union[str, List[str]],
    file_type: str,
    backend: str,
    files_per_partition: int,
    add_filename: bool,
    input_meta: Union[str, dict] = None,
<<<<<<< HEAD
    partition_size: str = "2gb",
=======
    columns: Optional[List[str]] = None,
    **kwargs,
>>>>>>> f7441ea1
):
    """
    `input_files` may be a list or a string type.
    If `input_files` is a list, it may be a list of JSONL or Parquet files,
    e.g., `input_files = ["file1.jsonl", "file2.jsonl", "file3.jsonl"]`,
    or a list of directories containing JSONL or Parquet files,
    e.g., `input_files = ["dir1", "dir2", "dir3"]`,
    where each of `dir1`, `dir2`, and `dir3` contain all JSONL or Parquet files.
    If `input_files` is a string, it may be a single JSONL or Parquet file,
    such as `input_files = "my_file.jsonl"`,
    or it may also be a single directory containing JSONL or Parquet files,
    such as `input_files = "my_directory"`.

    See nemo_curator.utils.distributed_utils.read_data docstring for other parameters.

    Returns a DataFrame to be used in initializing a DocumentDataset.

    """
    file_ext = "." + file_type

    if isinstance(input_files, list):
        # List of jsonl or parquet files
        if all(f.endswith(file_ext) for f in input_files):
            raw_data = read_data(
                input_files,
                file_type=file_type,
                backend=backend,
                files_per_partition=files_per_partition,
                add_filename=add_filename,
                input_meta=input_meta,
<<<<<<< HEAD
                partition_size=partition_size,
=======
                columns=columns,
                **kwargs,
>>>>>>> f7441ea1
            )

        # List of directories
        else:
            dfs = []

            for data_path in input_files:
                files = get_all_files_paths_under(
                    root=data_path, recurse_subdirectories=False
                )
                df = read_data(
                    files,
                    file_type=file_type,
                    backend=backend,
                    files_per_partition=files_per_partition,
                    add_filename=add_filename,
                    input_meta=input_meta,
<<<<<<< HEAD
                    partition_size=partition_size,
=======
                    columns=columns,
                    **kwargs,
>>>>>>> f7441ea1
                )
                dfs.append(df)

            raw_data = dd.concat(dfs, ignore_unknown_divisions=True)

    elif isinstance(input_files, str):
        # Single file
        if input_files.endswith(file_ext):
            files = [input_files]

        # Directory of jsonl or parquet files
        else:
            files = get_all_files_paths_under(
                root=input_files, recurse_subdirectories=False
            )

        raw_data = read_data(
            input_files=files,
            file_type=file_type,
            backend=backend,
            files_per_partition=files_per_partition,
            add_filename=add_filename,
            input_meta=input_meta,
<<<<<<< HEAD
            partition_size=partition_size,
=======
            columns=columns,
            **kwargs,
>>>>>>> f7441ea1
        )

    else:
        raise TypeError("File input must be a string or list.")

    return raw_data<|MERGE_RESOLUTION|>--- conflicted
+++ resolved
@@ -46,12 +46,9 @@
         files_per_partition: int = 1,
         add_filename: bool = False,
         input_meta: Union[str, dict] = None,
-<<<<<<< HEAD
         partition_size: str = "2gb",
-=======
         columns: Optional[List[str]] = None,
         **kwargs,
->>>>>>> f7441ea1
     ):
         return cls(
             _read_json_or_parquet(
@@ -61,12 +58,9 @@
                 files_per_partition=files_per_partition,
                 add_filename=add_filename,
                 input_meta=input_meta,
-<<<<<<< HEAD
                 partition_size=partition_size,
-=======
-                columns=columns,
-                **kwargs,
->>>>>>> f7441ea1
+                columns=columns,
+                **kwargs,
             )
         )
 
@@ -77,12 +71,9 @@
         backend="pandas",
         files_per_partition=1,
         add_filename=False,
-<<<<<<< HEAD
         partition_size: str = "2gb",
-=======
         columns: Optional[List[str]] = None,
         **kwargs,
->>>>>>> f7441ea1
     ):
         return cls(
             _read_json_or_parquet(
@@ -91,12 +82,9 @@
                 backend=backend,
                 files_per_partition=files_per_partition,
                 add_filename=add_filename,
-<<<<<<< HEAD
                 partition_size=partition_size,
-=======
-                columns=columns,
-                **kwargs,
->>>>>>> f7441ea1
+                columns=columns,
+                **kwargs,
             )
         )
 
@@ -210,12 +198,9 @@
     files_per_partition: int,
     add_filename: bool,
     input_meta: Union[str, dict] = None,
-<<<<<<< HEAD
     partition_size: str = "2gb",
-=======
     columns: Optional[List[str]] = None,
     **kwargs,
->>>>>>> f7441ea1
 ):
     """
     `input_files` may be a list or a string type.
@@ -246,12 +231,9 @@
                 files_per_partition=files_per_partition,
                 add_filename=add_filename,
                 input_meta=input_meta,
-<<<<<<< HEAD
                 partition_size=partition_size,
-=======
-                columns=columns,
-                **kwargs,
->>>>>>> f7441ea1
+                columns=columns,
+                **kwargs,
             )
 
         # List of directories
@@ -269,12 +251,9 @@
                     files_per_partition=files_per_partition,
                     add_filename=add_filename,
                     input_meta=input_meta,
-<<<<<<< HEAD
                     partition_size=partition_size,
-=======
                     columns=columns,
                     **kwargs,
->>>>>>> f7441ea1
                 )
                 dfs.append(df)
 
@@ -298,12 +277,9 @@
             files_per_partition=files_per_partition,
             add_filename=add_filename,
             input_meta=input_meta,
-<<<<<<< HEAD
             partition_size=partition_size,
-=======
             columns=columns,
             **kwargs,
->>>>>>> f7441ea1
         )
 
     else:
