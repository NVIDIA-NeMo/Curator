--- conflicted
+++ resolved
@@ -217,13 +217,9 @@
         elif isinstance(input_files, list):
             files = input_files
         else:
-<<<<<<< HEAD
-            raise TypeError("input_files must be a string or list")
-
-=======
             msg = "input_files must be a string or list"
             raise TypeError(msg)
->>>>>>> 6033043d
+
         return cls(
             read_data(
                 input_files=files,
