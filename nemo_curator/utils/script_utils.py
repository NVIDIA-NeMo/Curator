--- conflicted
+++ resolved
@@ -431,8 +431,6 @@
         argumentHelper.add_arg_model_path()
         argumentHelper.add_arg_autocast()
         argumentHelper.add_arg_max_chars(default=max_chars_default)
-<<<<<<< HEAD
-=======
 
         return argumentHelper.parser
 
@@ -443,7 +441,6 @@
         self.add_distributed_args()
         self.add_arg_enable_spilling()
         self.add_arg_set_torch_to_use_rmm()
->>>>>>> ec0d067e
 
         # Set low default RMM pool size for classifier
         # to allow pytorch to grow its memory usage
