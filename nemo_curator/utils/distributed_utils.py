# Copyright (c) 2024, NVIDIA CORPORATION.  All rights reserved.
#
# Licensed under the Apache License, Version 2.0 (the "License");
# you may not use this file except in compliance with the License.
# You may obtain a copy of the License at
#
#     http://www.apache.org/licenses/LICENSE-2.0
#
# Unless required by applicable law or agreed to in writing, software
# distributed under the License is distributed on an "AS IS" BASIS,
# WITHOUT WARRANTIES OR CONDITIONS OF ANY KIND, either express or implied.
# See the License for the specific language governing permissions and
# limitations under the License.
from __future__ import annotations

import ast
import os

import dask

os.environ["RAPIDS_NO_INITIALIZE"] = "1"
import random
import warnings
from contextlib import nullcontext
from datetime import datetime
from pathlib import Path
from typing import Dict, List, Literal, Optional, Union

import dask.dataframe as dd
import numpy as np
import pandas as pd
import psutil
from dask.distributed import Client, LocalCluster, get_worker, performance_report

from nemo_curator.utils.gpu_utils import is_cudf_type
from nemo_curator.utils.import_utils import gpu_only_import, gpu_only_import_from

cudf = gpu_only_import("cudf")
LocalCUDACluster = gpu_only_import_from("dask_cuda", "LocalCUDACluster")
get_device_total_memory = gpu_only_import_from(
    "dask_cuda.utils", "get_device_total_memory"
)


class NoWorkerError(Exception):
    pass


def _enable_spilling():
    """
    Setting this environment variable enables automatic spilling (and "unspilling")
    of buffers from device to host to enable out-of-memory computation,
    i.e., computing on objects that occupy more memory than is available on the GPU.
    """
    # Workaround for below (which is missing in 24.08, but fixed in 24.10)
    # Remove this when we update to 24.10 or later dask-cuda
    # https://github.com/rapidsai/dask-cuda/pull/1369/files
    cudf.set_option("spill", True)


def start_dask_gpu_local_cluster(
    nvlink_only: bool = False,
    protocol: str = "tcp",
    rmm_pool_size: Optional[Union[int, str]] = "1024M",
    enable_spilling: bool = True,
    set_torch_to_use_rmm: bool = True,
    rmm_async: bool = True,
    rmm_maximum_pool_size: Optional[Union[int, str]] = None,
    rmm_managed_memory: bool = False,
    rmm_release_threshold: Optional[Union[int, str]] = None,
    **cluster_kwargs,
) -> Client:
    """
    This function sets up a Dask cluster across all the
    GPUs present on the machine.

    See get_client function for parameters.

    """
    extra_kwargs = (
        {
            "enable_tcp_over_ucx": True,
            "enable_nvlink": True,
            "enable_infiniband": False,
            "enable_rdmacm": False,
        }
        if nvlink_only and protocol == "ucx"
        else {}
    )

    cluster = LocalCUDACluster(
        rmm_pool_size=rmm_pool_size,
        protocol=protocol,
        enable_cudf_spill=enable_spilling,
        rmm_async=rmm_async,
        rmm_maximum_pool_size=rmm_maximum_pool_size,
        rmm_managed_memory=rmm_managed_memory,
        rmm_release_threshold=rmm_release_threshold,
        **extra_kwargs,
        **cluster_kwargs,
    )
    client = Client(cluster)

    if set_torch_to_use_rmm:
        _set_torch_to_use_rmm()
        client.run(_set_torch_to_use_rmm)
        print("Torch is using RMM memory pool", flush=True)

    if enable_spilling:
        _enable_spilling()
        print("cuDF Spilling is enabled", flush=True)

    assert get_num_workers(client) > 0, "No workers are currently connected."
    return client


def start_dask_cpu_local_cluster(
    n_workers: Optional[int] = os.cpu_count(),
    threads_per_worker: int = 1,
    **cluster_kwargs,
) -> Client:
    """
    This function sets up a Dask cluster across all the
    CPUs present on the machine.

    See get_client function for parameters.

    """
    cluster = LocalCluster(
        n_workers=n_workers,
        threads_per_worker=threads_per_worker,
        **cluster_kwargs,
    )

    client = Client(cluster)
    assert get_num_workers(client) > 0, "No workers are currently connected."
    return client


def get_client(
    cluster_type="cpu",
    scheduler_address=None,
    scheduler_file=None,
    n_workers=os.cpu_count(),
    threads_per_worker=1,
    nvlink_only=False,
    protocol="tcp",
    rmm_pool_size="1024M",
    enable_spilling=True,
    set_torch_to_use_rmm=False,
    rmm_async=True,
    rmm_maximum_pool_size=None,
    rmm_managed_memory=False,
    rmm_release_threshold=None,
    **cluster_kwargs,
) -> Client:
    """
    Initializes or connects to a Dask cluster.
    The Dask cluster can be CPU-based or GPU-based (if GPUs are available).
    The intialization ensures maximum memory efficiency for the GPU by:
        1. Ensuring the PyTorch memory pool is the same as the RAPIDS memory pool. (If `set_torch_to_use_rmm` is True)
        2. Enabling spilling for cuDF. (If `enable_spilling` is True)

    Args:
        cluster_type: If scheduler_address and scheduler_file are None, sets up a local (single node) cluster of the specified type.
            Either "cpu" or "gpu". Defaults to "cpu". Many options in get_client only apply to CPU-based or GPU-based clusters.
            Make sure you check the description of the parameter.
        scheduler_address: Address of existing Dask cluster to connect to. This can be the address of a Scheduler server like a
            string '127.0.0.1:8786' or a cluster object like LocalCluster(). If specified, all other arguments are ignored and
            the client is connected to the existing cluster. The other configuration options should be done when setting up the
            Dask cluster.
        scheduler_file: Path to a file with scheduler information if available. If specified, all other arguments are ignored
            and the client is connected to the existing cluster. The other configuration options should be done when setting up the
            Dask cluster.
        n_workers: For CPU-based clusters only. The number of workers to start. Defaults to os.cpu_count(). For GPU-based clusters,
            the number of workers is locked to the number of GPUs in CUDA_VISIBLE_DEVICES.
        threads_per_worker: For CPU-based clusters only. The number of threads per each worker. Defaults to 1.
            Before increasing, ensure that your functions frequently release the GIL.
        nvlink_only: For GPU-based clusters only. Whether to use nvlink or not.
        protocol: For GPU-based clusters only. Protocol to use for communication. "tcp" or "ucx".
        rmm_pool_size: For GPU-based clusters only. RMM pool size to initialize each worker with. Can be an integer (bytes),
            float (fraction of total device memory), string (like "5GB" or "5000M"), or None to disable RMM pools.
        enable_spilling: For GPU-based clusters only. Enables automatic spilling (and "unspilling") of buffers from device to
            host to enable out-of-memory computation, i.e., computing on objects that occupy more memory than is available on the GPU.
        set_torch_to_use_rmm: For GPU-based clusters only. Sets up the PyTorch memory pool to be the same as the RAPIDS memory pool.
            This helps avoid OOM errors when using both PyTorch and RAPIDS on the same GPU.
        rmm_async: For GPU-based clusters only. Initializes each worker with RAPIDS Memory Manager (RMM)
            (see RMM documentation for more information: https://docs.rapids.ai/api/rmm/stable/)
            and sets it to use RMM's asynchronous allocator. Warning: The asynchronous allocator requires CUDA Toolkit 11.2 or newer.
            It is also incompatible with RMM pools and managed memory. Trying to enable both will result in an exception.
        rmm_maximum_pool_size: For GPU-based clusters only. When rmm_pool_size is set, this argument indicates the maximum pool size.
            Can be an integer (bytes), float (fraction of total device memory), string (like "5GB" or "5000M") or None.
            By default, the total available memory on the GPU is used.
            rmm_pool_size must be specified to use RMM pool and to set the maximum pool size.
            Note: When paired with --enable-rmm-async the maximum size cannot be guaranteed due to fragmentation.
            Note: This size is a per-worker configuration, and not cluster-wide.
        rmm_managed_memory: For GPU-based clusters only. Initialize each worker with RMM and set it to use managed memory.
            If disabled, RMM may still be used by specifying rmm_pool_size.
            Warning: Managed memory is currently incompatible with NVLink. Trying to enable both will result in an exception.
        rmm_release_threshold: For GPU-based clusters only. When rmm.async is True and the pool size grows beyond this value,
            unused memory held by the pool will be released at the next synchronization point.
            Can be an integer (bytes), float (fraction of total device memory), string (like "5GB" or "5000M") or None.
            By default, this feature is disabled.
            Note: This size is a per-worker configuration, and not cluster-wide.
        cluster_kwargs: Additional keyword arguments for the LocalCluster or LocalCUDACluster configuration.
            See API documentation https://docs.dask.org/en/stable/deploying-python.html#distributed.deploy.local.LocalCluster
            for all LocalCluster parameters, or https://docs.rapids.ai/api/dask-cuda/nightly/api/ for all LocalCUDACluster parameters.
    Returns:
        A Dask client object.

    """
    if cluster_type not in ["cpu", "gpu"]:
        raise ValueError(f"Unknown cluster type: {cluster_type}")

    if scheduler_address:
        if scheduler_file:
            raise ValueError(
                "Only one of scheduler_address or scheduler_file can be provided"
            )
        else:
            client = Client(address=scheduler_address, timeout="30s")
            assert get_num_workers(client) > 0, "No workers are currently connected."
            return client
    elif scheduler_file:
        client = Client(scheduler_file=scheduler_file, timeout="30s")
        assert get_num_workers(client) > 0, "No workers are currently connected."
        return client
    else:
        if cluster_type == "gpu":
            return start_dask_gpu_local_cluster(
                nvlink_only=nvlink_only,
                protocol=protocol,
                rmm_pool_size=rmm_pool_size,
                enable_spilling=enable_spilling,
                set_torch_to_use_rmm=set_torch_to_use_rmm,
                rmm_async=rmm_async,
                rmm_maximum_pool_size=rmm_maximum_pool_size,
                rmm_managed_memory=rmm_managed_memory,
                rmm_release_threshold=rmm_release_threshold,
                **cluster_kwargs,
            )
        else:
            return start_dask_cpu_local_cluster(
                n_workers=n_workers,
                threads_per_worker=threads_per_worker,
                **cluster_kwargs,
            )


def _set_torch_to_use_rmm():
    """
    This function sets up the PyTorch memory pool to be the same as the RAPIDS memory pool.
    This helps avoid OOM errors when using both PyTorch and RAPIDS on the same GPU.

    See article:
    https://medium.com/rapids-ai/pytorch-rapids-rmm-maximize-the-memory-efficiency-of-your-workflows-f475107ba4d4
    """

    import torch
    from rmm.allocators.torch import rmm_torch_allocator

    if torch.cuda.get_allocator_backend() == "pluggable":
        warnings.warn(
            "PyTorch allocator already plugged in, not switching to RMM. "
            "Please ensure you have not already swapped it."
        )
        return

    torch.cuda.memory.change_current_allocator(rmm_torch_allocator)


def select_and_sort_columns(
    df: Union[dd.DataFrame, dask_cudf.DataFrame],
    columns: List[str],
    filetype: Literal["jsonl", "json", "parquet", "pickle"],
    add_filename: bool,
) -> Union[dd.DataFrame, dask_cudf.DataFrame]:
    # We exclude parquet because the parquet readers already support column selection
    if columns is not None and filetype != "parquet":
        if add_filename and "filename" not in columns:
            columns.append("filename")
        df = df[columns]
    df = df[sorted(df.columns)]
    return df


def read_single_partition(
    files: List[str],
    backend: Literal["cudf", "pandas"] = "cudf",
    filetype: str = "jsonl",
    add_filename: bool = False,
    input_meta: Union[str, dict] = None,
    columns: Optional[List[str]] = None,
    **kwargs,
) -> Union[cudf.DataFrame, pd.DataFrame]:
    """
    This function reads a file with cuDF, sorts the columns of the DataFrame
    and adds a "filename" column.

    Args:
        files: The path to the jsonl files to read.
        backend: The backend to use for reading the data. Either "cudf" or "pandas".
        add_filename: Whether to add a "filename" column to the DataFrame.
        input_meta: A dictionary or a string formatted as a dictionary, which outlines
            the field names and their respective data types within the JSONL input file.
        columns: If not None, only these columns will be read from the file.
            There is a significant performance gain when specifying columns for Parquet files.

    Returns:
        A cudf DataFrame or a pandas DataFrame.

    """
    if input_meta is not None and filetype != "jsonl":
        warnings.warn(
            "input_meta is only valid for JSONL files and will be ignored for other "
            " file formats.."
        )

    if filetype in ["jsonl", "json"]:
        read_kwargs = {"lines": filetype == "jsonl"}
        if backend == "cudf":
            read_f = cudf.read_json
            if input_meta is not None:
                read_kwargs["prune_columns"] = True
        else:
            read_kwargs["dtype"] = False
            read_f = pd.read_json

        if input_meta is not None:
            read_kwargs["dtype"] = (
                ast.literal_eval(input_meta) if type(input_meta) == str else input_meta
            )

    elif filetype == "parquet":
        read_kwargs = {"columns": columns}
        if backend == "cudf":
            read_f = cudf.read_parquet
        else:
            read_f = pd.read_parquet

    else:
        raise RuntimeError("Could not read data, please check file type")

    if add_filename:
        read_files_one_at_a_time = True
    else:
        if backend == "cudf":
            # cuDF supports reading multiple files at once
            read_files_one_at_a_time = False
        else:
            # Pandas does not support reading multiple files at once
            read_files_one_at_a_time = True

    if read_files_one_at_a_time:
        if backend == "cudf":
            concat_f = cudf.concat
        else:
            concat_f = pd.concat
        df_ls = []
        for file in files:
            df = read_f(file, **read_kwargs, **kwargs)
            if add_filename:
                df["filename"] = os.path.basename(file)
            df_ls.append(df)
        df = concat_f(df_ls, ignore_index=True)
    else:
        df = read_f(files, **read_kwargs, **kwargs)

    print(f"Reading with {read_kwargs=}", flush=True)
    return select_and_sort_columns(df, columns, filetype, add_filename)


def read_data_blocksize(
    input_files: List[str],
    backend: Literal["cudf", "pandas"],
    file_type: Literal["parquet", "jsonl"],
    blocksize: str,
    add_filename: bool = False,
    input_meta: Union[str, dict] = None,
    columns: Optional[List[str]] = None,
    **kwargs,
) -> Union[dd.DataFrame, dask_cudf.DataFrame]:

    read_kwargs = dict()
    if file_type == "jsonl":
        read_func = dd.read_json
        read_kwargs["lines"] = True
        if input_meta is not None:
            read_kwargs["prune_columns"] = True
            read_kwargs["dtype"] = (
                ast.literal_eval(input_meta)
                if isinstance(input_meta, str)
                else input_meta
            )
        if add_filename:
            read_kwargs["include_path_column"] = add_filename

    elif file_type == "parquet":
        if add_filename:
            msg = "add_filename and blocksize cannot be set at the same time for parquet files"
            raise ValueError(msg)
        read_func = dd.read_parquet
        read_kwargs["columns"] = columns
        read_kwargs["aggregate_files"] = True
    else:
        msg = f"Reading with blocksize is only supported for jsonl and parquet files, not {file_type=}"
        raise ValueError(msg)

    print(f"Reading {blocksize=} with {read_kwargs=} {kwargs=}", flush=True)
    with dask.config.set({"dataframe.backend": backend}):
        df = read_func(input_files, blocksize=blocksize, **read_kwargs, **kwargs)
        return select_and_sort_columns(df, columns, file_type, add_filename)


def read_data_fpp(
    input_files: List[str],
    file_type: Literal["parquet", "json", "jsonl"],
    backend: Literal["cudf", "pandas"] = "cudf",
    add_filename: bool = False,
    files_per_partition: Optional[int] = None,
    input_meta: Union[str, dict] = None,
    columns: Optional[List[str]] = None,
    **kwargs,
) -> Union[dd.DataFrame, dask_cudf.DataFrame]:
    input_files = sorted(input_files)
    if files_per_partition > 1:
        input_files = [
            input_files[i : i + files_per_partition]
            for i in range(0, len(input_files), files_per_partition)
        ]
    else:
        input_files = [[file] for file in input_files]

    return dd.from_map(
        read_single_partition,
        input_files,
        filetype=file_type,
        backend=backend,
        add_filename=add_filename,
        input_meta=input_meta,
        enforce_metadata=False,
        columns=columns,
        **kwargs,
    )


def read_pandas_pickle(
    file: str,
    add_filename: bool = False,
    columns: Optional[List[str]] = None,
    **kwargs,
) -> pd.DataFrame:
    """
    This function reads a pickle file with Pandas.

    Args:
        file: The path to the pickle file to read.
        add_filename: Whether to add a "filename" column to the DataFrame.
        columns: If not None, only these columns will be read from the file.
    Returns:
        A Pandas DataFrame.

    """
    if add_filename:
        warnings.warn("add_filename is not supported for pickle files")

    if columns is not None:
        return pd.read_pickle(file, **kwargs)[columns]
    else:
        return pd.read_pickle(file, **kwargs)


def read_data(
    input_files: Union[str, List[str]],
    file_type: str = "pickle",
    backend: Literal["cudf", "pandas"] = "cudf",
<<<<<<< HEAD
    blocksize: Optional[str] = None,
    files_per_partition: Optional[int] = 1,
=======
    files_per_partition: int = 1,
>>>>>>> 8408a7b7
    add_filename: bool = False,
    input_meta: Union[str, dict] = None,
    columns: Optional[List[str]] = None,
    **kwargs,
) -> Union[dd.DataFrame, dask_cudf.DataFrame]:
    """
    This function can read multiple data formats and returns a Dask-cuDF DataFrame.

    Args:
        input_files: The path of the input file(s).
        file_type: The type of the input file(s).
        backend: The backend to use for reading the data.
        files_per_partition: The number of files to read per partition.
        add_filename: Whether to add a "filename" column to the DataFrame.
        input_meta: A dictionary or a string formatted as a dictionary, which outlines
            the field names and their respective data types within the JSONL input file.
        columns: If not None, only these columns will be read from the file.
            There is a significant performance gain when specifying columns for Parquet files.

    Returns:
        A Dask-cuDF or a Dask-pandas DataFrame.

    """
<<<<<<< HEAD
    if isinstance(input_files, str):
        input_files = [input_files]
=======
    if backend == "cudf":
        # Try using cuDF. If not availible will throw an error.
        test_obj = cudf.Series

    if isinstance(input_files, str):
        input_files = [input_files]

>>>>>>> 8408a7b7
    if file_type == "pickle":
        df = read_pandas_pickle(
            input_files[0], add_filename=add_filename, columns=columns, **kwargs
        )
        df = dd.from_pandas(df, npartitions=16)
        if backend == "cudf":
            df = df.to_backend("cudf")
<<<<<<< HEAD
        df = select_and_sort_columns(df, columns, file_type, add_filename)
    elif file_type in {"json", "jsonl", "parquet"}:
        print(f"Reading {len(input_files)} files", flush=True)
        if blocksize is not None and files_per_partition is not None:
            msg = "blocksize and files_per_partition cannot be set at the same time"
            raise ValueError(msg)

        if blocksize is not None and (
            file_type == "jsonl" or (file_type == "parquet" and not add_filename)
        ):
            return read_data_blocksize(
                input_files,
                backend=backend,
                file_type=file_type,
                blocksize=blocksize,
                add_filename=add_filename,
                input_meta=input_meta,
                columns=columns,
                **kwargs,
            )
        else:
            if backend == "cudf" and (
                file_type == "jsonl" or (file_type == "parquet" and not add_filename)
            ):
                warnings.warn(
                    "Consider passing in blocksize for better control over memory usage."
                )
            return read_data_fpp(
                input_files,
                file_type=file_type,
                backend=backend,
                add_filename=add_filename,
                files_per_partition=files_per_partition,
                input_meta=input_meta,
                columns=columns,
                **kwargs,
            )
=======

    elif file_type in ["json", "jsonl", "parquet"]:
        assert len(input_files) > 0

        input_extensions = {os.path.splitext(f)[-1] for f in input_files}
        if len(input_extensions) != 1:
            raise RuntimeError(
                "All files being read must have the same file type. "
                "Please check your input directory or list of files to ensure this. "
                "To generate a list of files with a given file type in your directory, "
                "please use the nemo_curator.utils.file_utils.get_all_files_paths_under "
                "function with the `keep_extensions` parameter."
            )

        print(f"Reading {len(input_files)} files", flush=True)
        input_files = sorted(input_files)

        if files_per_partition > 1:
            input_files = [
                input_files[i : i + files_per_partition]
                for i in range(0, len(input_files), files_per_partition)
            ]

        else:
            input_files = [[file] for file in input_files]

        return dd.from_map(
            read_single_partition,
            input_files,
            filetype=file_type,
            backend=backend,
            add_filename=add_filename,
            input_meta=input_meta,
            enforce_metadata=False,
            columns=columns,
            **kwargs,
        )

>>>>>>> 8408a7b7
    else:
        raise RuntimeError("Could not read data, please check file type")

    return df


def process_batch(
    load_model_function, load_model_kwargs, run_inference_function, run_inference_kwargs
):
    """
    This function loads a model on a Dask worker and then runs inference on a batch of data.

    Args:
        load_model_function: A user-provided function for loading a classifier.
        load_model_kwargs: A dictionary of arguments necessary for `load_model_function`.
        run_inference_function: A user-provided function for running inference, which has a "model" argument.
        run_inference_kwargs: A dictionary of arguments necessary for `run_inference_function`.
    Returns:
        Whatever `run_inference_function` returns, such as a list or tensor of predictions.

    """
    model = load_object_on_worker("model", load_model_function, load_model_kwargs)
    return run_inference_function(**run_inference_kwargs, model=model)


def process_all_batches(
    loader_valid,
    load_model_function,
    load_model_kwargs,
    run_inference_function,
    run_inference_kwargs,
):
    """
    This function iterates over batches of data, loading a model and running inference per batch.

    Args:
        loader_valid: An iterable data object, such as a PyTorch DataLoader.
        load_model_function: A user-provided function for loading a classifier.
        load_model_kwargs: A dictionary of arguments necessary for `load_model_function`.
        run_inference_function: A user-provided function for running inference, which has "model" and "batch" arguments.
        run_inference_kwargs: A dictionary of arguments necessary for `run_inference_function`.
    Returns:
        A tensor of predictions for all batches of the data.

    """
    import torch

    return torch.cat(
        [
            process_batch(
                load_model_function,
                load_model_kwargs,
                run_inference_function,
                dict(run_inference_kwargs, batch=batch),
            )
            for batch in loader_valid
        ]
    )


def single_partition_write_with_filename(
    df,
    output_file_dir: str,
    keep_filename_column: bool = False,
    output_type: str = "jsonl",
):
    """
    This function processes a DataFrame and writes it to disk

    Args:
        df: A DataFrame.
        output_file_dir: The output file path.
        keep_filename_column: Boolean representing whether to keep or drop the "filename" column, if it exists.
        output_type: The type of output file to write. Can be "jsonl" or "parquet".
    Returns:
        If the DataFrame is non-empty, return a Series containing a single element, True.
        If the DataFrame is empty, return a Series containing a single element, False.

    """
    assert "filename" in df.columns

    if len(df) > 0:
        empty_partition = False
    else:
        warnings.warn(f"Empty partition found")
        empty_partition = True

    if is_cudf_type(df):
        import cudf

        success_ser = cudf.Series([empty_partition])
    else:
        success_ser = pd.Series([empty_partition])

    if not empty_partition:
        filenames = df.filename.unique()
        filenames = list(filenames.values_host) if is_cudf_type(df) else list(filenames)
        num_files = len(filenames)

        for filename in filenames:
            out_df = df[df.filename == filename] if num_files > 1 else df
            if not keep_filename_column:
                out_df = out_df.drop("filename", axis=1)

            filename = Path(filename).stem
            output_file_path = os.path.join(output_file_dir, filename)

            if output_type == "jsonl":
                output_file_path = output_file_path + ".jsonl"

                if isinstance(df, pd.DataFrame):
                    out_df.to_json(
                        output_file_path,
                        orient="records",
                        lines=True,
                        force_ascii=False,
                    )
                else:
                    # See open issue here: https://github.com/rapidsai/cudf/issues/15211
                    # df.to_json(
                    #     output_file_path, orient="records", lines=True, engine="cudf", force_ascii=False
                    # )
                    out_df.to_json(
                        output_file_path,
                        orient="records",
                        lines=True,
                        force_ascii=False,
                    )

            elif output_type == "parquet":
                output_file_path = output_file_path + ".parquet"
                out_df.to_parquet(output_file_path)

            else:
                raise ValueError(f"Unknown output type: {output_type}")

    return success_ser


def write_to_disk(
    df,
    output_file_dir: str,
    write_to_filename: bool = False,
    keep_filename_column: bool = False,
    output_type: str = "jsonl",
):
    """
    This function writes a Dask DataFrame to the specified file path.
    If write_to_filename is True, then it expects the
    DataFrame to have a "filename" column that specifies where to write the document.

    Args:
        df: A Dask DataFrame.
        output_file_dir: The output file path.
        write_to_filename: Boolean representing whether to write the filename using the "filename" column.
        keep_filename_column: Boolean representing whether to keep or drop the "filename" column, if it exists.
        output_type: The type of output file to write. Can be "jsonl" or "parquet".

    """
    if write_to_filename and "filename" not in df.columns:
        raise ValueError(
            "write_using_filename is True but no filename column found in df"
        )

    if write_to_filename:
        if is_cudf_type(df):
            import cudf

            output_meta = cudf.Series([True])
        else:
            output_meta = pd.Series([True], dtype="bool")

        os.makedirs(output_file_dir, exist_ok=True)
        output = df.map_partitions(
            single_partition_write_with_filename,
            output_file_dir,
            keep_filename_column=keep_filename_column,
            output_type=output_type,
            meta=output_meta,
            enforce_metadata=False,
        )
        output = output.compute()

    else:
        if output_type == "jsonl":
            if is_cudf_type(df):
                # See open issue here: https://github.com/rapidsai/cudf/issues/15211
                # df.to_json(output_file_dir, orient="records", lines=True, engine="cudf", force_ascii=False)
                df.to_json(
                    output_file_dir, orient="records", lines=True, force_ascii=False
                )
            else:
                df.to_json(
                    output_file_dir, orient="records", lines=True, force_ascii=False
                )
        elif output_type == "parquet":
            df.to_parquet(output_file_dir, write_index=False)
        else:
            raise ValueError(f"Unknown output type: {output_type}")

    print(f"Writing to disk complete for {df.npartitions} partitions", flush=True)


def load_object_on_worker(attr, load_object_function, load_object_kwargs):
    """
    This function checks if a Dask worker has a specified attribute for storing an object.
    If it does, then fetch the object and return it.
    If it does not, then load the object, set it as an attribute, and return it.

    Args:
        attr: A string representing an attribute of a Dask worker.
        load_object_function: A user-provided function for how to load the object.
        load_object_kwargs: A dictionary of arguments necessary for `load_object_function`.
    Returns:
        The object of interest according to the `attr`.

    """
    # get_worker will fail during type inference of Dask functions
    try:
        worker = get_worker()
    except ValueError as e:
        raise NoWorkerError(str(e))

    if hasattr(worker, attr):
        obj = getattr(worker, attr)
    else:
        obj = load_object_function(**load_object_kwargs)
        setattr(worker, attr, obj)
    return obj


def offload_object_on_worker(attr: str):
    """
    This function deletes an existing attribute from a Dask worker.

    Args:
        attr: The name of the attribute to delete.
    Returns:
        True.

    """
    worker = get_worker()
    if hasattr(worker, attr):
        delattr(worker, attr)
    return True


def get_num_workers(client):
    """
    Returns the number of workers in the cluster
    """
    if client is None:
        return None
    worker_list = list(client.scheduler_info()["workers"].keys())
    return len(worker_list)


def get_current_client():
    """
    Returns the context-local or latest initailised client.
    If no Client instances exist, returns None
    """
    try:
        return Client.current()
    except ValueError:
        return None


def performance_report_if(
    path: Optional[str] = None, report_name: str = "dask-profile.html"
):
    """
    Generates a performance report if a valid path is provided, or returns a
    no-op context manager if not.

    Args:
        path: The directory path where the performance report should be saved.
            If None, no report is generated.
        report_name: The name of the report file.

    """
    if path is not None:
        return performance_report(os.path.join(path, report_name))
    else:
        return nullcontext()


def performance_report_if_with_ts_suffix(
    path: Optional[str] = None, report_name: str = "dask-profile"
):
    """
    Same as performance_report_if, except it suffixes the report_name with the timestamp.

    """
    return performance_report_if(
        path=path,
        report_name=f"{report_name}-{datetime.now().strftime('%Y%m%d_%H%M%S')}.html",
    )


def seed_all(seed: int = 42):
    """
    Function to set seed for random number generators for reproducibility.

    Args:
        seed: The seed value to use for random number generators. Default is 42.

    Returns:
        None
    """
    ## Imporing torch to help with context issues
    import torch

    # Set seed values for various random number generators
    random.seed(seed)
    os.environ["PYTHONHASHSEED"] = str(seed)
    np.random.seed(seed)
    torch.manual_seed(seed)
    if torch.cuda.is_available():
        torch.cuda.manual_seed(seed)
        torch.cuda.manual_seed_all(seed)
        # Ensure deterministic behavior for CUDA algorithms
        torch.backends.cudnn.deterministic = True
        torch.backends.cudnn.benchmark = False


def get_network_interfaces() -> List[str]:
    """
    Gets a list of all valid network interfaces on a machine

    Returns:
        A list of all valid network interfaces on a machine
    """
    return list(psutil.net_if_addrs().keys())


def get_gpu_memory_info() -> Dict[str, int]:
    """
    Get the total GPU memory for each Dask worker.
    Returns:
        dict: A dictionary mapping Dask worker addresses ('IP:PORT') to their
        respective GPU memory (in bytes).
    Example:
        {'192.168.0.100:9000': 3.2e+10, '192.168.0.101:9000': 3.2e+10}
    Note:
        If there is no active Dask client, an empty dictionary is returned.
    """
    client = get_current_client()
    if client is None:
        return {}
    return client.run(get_device_total_memory)<|MERGE_RESOLUTION|>--- conflicted
+++ resolved
@@ -474,12 +474,8 @@
     input_files: Union[str, List[str]],
     file_type: str = "pickle",
     backend: Literal["cudf", "pandas"] = "cudf",
-<<<<<<< HEAD
     blocksize: Optional[str] = None,
     files_per_partition: Optional[int] = 1,
-=======
-    files_per_partition: int = 1,
->>>>>>> 8408a7b7
     add_filename: bool = False,
     input_meta: Union[str, dict] = None,
     columns: Optional[List[str]] = None,
@@ -503,18 +499,8 @@
         A Dask-cuDF or a Dask-pandas DataFrame.
 
     """
-<<<<<<< HEAD
     if isinstance(input_files, str):
         input_files = [input_files]
-=======
-    if backend == "cudf":
-        # Try using cuDF. If not availible will throw an error.
-        test_obj = cudf.Series
-
-    if isinstance(input_files, str):
-        input_files = [input_files]
-
->>>>>>> 8408a7b7
     if file_type == "pickle":
         df = read_pandas_pickle(
             input_files[0], add_filename=add_filename, columns=columns, **kwargs
@@ -522,9 +508,20 @@
         df = dd.from_pandas(df, npartitions=16)
         if backend == "cudf":
             df = df.to_backend("cudf")
-<<<<<<< HEAD
-        df = select_and_sort_columns(df, columns, file_type, add_filename)
-    elif file_type in {"json", "jsonl", "parquet"}:
+
+    elif file_type in ["json", "jsonl", "parquet"]:
+        assert len(input_files) > 0
+
+        input_extensions = {os.path.splitext(f)[-1] for f in input_files}
+        if len(input_extensions) != 1:
+            raise RuntimeError(
+                "All files being read must have the same file type. "
+                "Please check your input directory or list of files to ensure this. "
+                "To generate a list of files with a given file type in your directory, "
+                "please use the nemo_curator.utils.file_utils.get_all_files_paths_under "
+                "function with the `keep_extensions` parameter."
+            )
+
         print(f"Reading {len(input_files)} files", flush=True)
         if blocksize is not None and files_per_partition is not None:
             msg = "blocksize and files_per_partition cannot be set at the same time"
@@ -560,46 +557,6 @@
                 columns=columns,
                 **kwargs,
             )
-=======
-
-    elif file_type in ["json", "jsonl", "parquet"]:
-        assert len(input_files) > 0
-
-        input_extensions = {os.path.splitext(f)[-1] for f in input_files}
-        if len(input_extensions) != 1:
-            raise RuntimeError(
-                "All files being read must have the same file type. "
-                "Please check your input directory or list of files to ensure this. "
-                "To generate a list of files with a given file type in your directory, "
-                "please use the nemo_curator.utils.file_utils.get_all_files_paths_under "
-                "function with the `keep_extensions` parameter."
-            )
-
-        print(f"Reading {len(input_files)} files", flush=True)
-        input_files = sorted(input_files)
-
-        if files_per_partition > 1:
-            input_files = [
-                input_files[i : i + files_per_partition]
-                for i in range(0, len(input_files), files_per_partition)
-            ]
-
-        else:
-            input_files = [[file] for file in input_files]
-
-        return dd.from_map(
-            read_single_partition,
-            input_files,
-            filetype=file_type,
-            backend=backend,
-            add_filename=add_filename,
-            input_meta=input_meta,
-            enforce_metadata=False,
-            columns=columns,
-            **kwargs,
-        )
-
->>>>>>> 8408a7b7
     else:
         raise RuntimeError("Could not read data, please check file type")
 
