--- conflicted
+++ resolved
@@ -13,11 +13,7 @@
 # limitations under the License.
 
 [build-system]
-<<<<<<< HEAD
-requires = ["setuptools", "setuptools_scm"]
-=======
 requires = ["setuptools"]
->>>>>>> 18e00928
 build-backend = "setuptools.build_meta"
 
 [project]
@@ -83,11 +79,6 @@
     "dask-cuda>=24.10",
     "dask-cudf-cu12>=24.10",
     "spacy[cuda12x]>=3.6.0, <3.8.0",
-<<<<<<< HEAD
-    # See https://github.com/NVIDIA/cuda-python/issues/215
-    "cuda-python<=12.6.0",
-=======
->>>>>>> 18e00928
 ]
 # Installs CPU + GPU text curation modules with RAPIDS Nightlies
 cuda12x_nightly = [
@@ -97,11 +88,6 @@
     "dask-cuda>=24.12.0a0,<=24.12",
     "dask-cudf-cu12>=24.12.0a0,<=24.12",
     "spacy[cuda12x]>=3.6.0, <3.8.0",
-<<<<<<< HEAD
-    # See https://github.com/NVIDIA/cuda-python/issues/215
-    "cuda-python<=12.6.0",
-=======
->>>>>>> 18e00928
 ]
 # Installs CPU + GPU text and image curation modules
 image = [
@@ -175,14 +161,8 @@
     "gpu: marks tests as GPU tests (deselect with '-m \"not gpu\"')"
 ]
 
-<<<<<<< HEAD
-[tool.setuptools_scm]
-version_scheme = "post-release"
-local_scheme = "node-and-date"
-=======
 [tool.setuptools.dynamic]
 version = { attr = "nemo_curator.__version__" }
->>>>>>> 18e00928
 
 [tool.setuptools.packages.find]
 include = ["*"]
