# Copyright (c) 2024, NVIDIA CORPORATION.  All rights reserved.
#
# Licensed under the Apache License, Version 2.0 (the "License");
# you may not use this file except in compliance with the License.
# You may obtain a copy of the License at
#
#     http://www.apache.org/licenses/LICENSE-2.0
#
# Unless required by applicable law or agreed to in writing, software
# distributed under the License is distributed on an "AS IS" BASIS,
# WITHOUT WARRANTIES OR CONDITIONS OF ANY KIND, either express or implied.
# See the License for the specific language governing permissions and
# limitations under the License.
<<<<<<< HEAD

=======
>>>>>>> c2f296cb
import os
from setuptools import setup, find_packages
import pathlib
from itertools import chain

from distutils.util import strtobool

here = pathlib.Path(__file__).parent.resolve()

long_description = (here / "README.md").read_text(encoding="utf-8")

<<<<<<< HEAD
RAPIDS_VERSION = "24.10.0a0" if strtobool(os.getenv("IS_NIGHTLY", "False")) else "24.8"
=======

def req_file(filename, folder="requirements"):
    with open(os.path.join(folder, filename), encoding="utf-8") as f:
        content = f.readlines()
    return [x.strip() for x in content]


install_requires = req_file("requirements.txt")

extras_require = {
    "cuda12x": req_file("requirements_cuda12x.txt"),
    "image": req_file("requirements_image.txt"),
}

extras_require["all"] = list(chain(extras_require.values()))

extras_require["image"] = list(
    chain([extras_require["image"], extras_require["cuda12x"]])
)
>>>>>>> c2f296cb

setup(
    name="nemo_curator",
    version="0.4.0",
    description="Scalable Data Preprocessing Tool for "
    "Training Large Language Models",
    long_description=long_description,
    long_description_content_type="text/markdown",
    url="https://github.com/NVIDIA/NeMo-Curator",
    author="Joseph Jennings, Mostofa Patwary, Sandeep Subramanian, "
    "Shrimai Prabhumoye, Ayush Dattagupta, Vibhu Jawa, Jiwei Liu, Ryan Wolf",
    author_email="jjennings@nvidia.com, mpatwary@nvidia.com, "
    "rywolf@nvidia.com, sprabhumoye@nvidia.com",
    classifiers=[
        "Development Status :: 3 - Alpha",
        "Programming Language :: Python :: 3",
        "Programming Language :: Python :: 3.10",
    ],
    packages=find_packages(),
    python_requires=">=3.10, <3.11",
<<<<<<< HEAD
    install_requires=[
        "dask[complete]>=2021.7.1",
        "distributed>=2021.7.1",
        "dask-mpi>=2021.11.0",
        "charset_normalizer>=3.1.0",
        "awscli>=1.22.55",
        "fasttext==0.9.2",
        "pycld2",
        "justext==3.0.1",
        # lxml_html_clean has difficulty installing in jusText
        # installing explicitly to prevent errors/lag with jusText
        "lxml_html_clean",
        "resiliparse",
        "ftfy==6.1.1",
        "warcio==1.7.4",
        "zstandard==0.18.0",
        "in-place==0.5.0",
        "unidic-lite==1.0.8",
        "jieba==0.42.1",
        "comment_parser",
        "beautifulsoup4",
        "mwparserfromhell==0.6.5",
        "spacy>=3.6.0, <4.0.0",
        "presidio-analyzer==2.2.351",
        "presidio-anonymizer==2.2.351",
        "usaddress==0.5.10",
        "nemo_toolkit[nlp]>=1.23.0",
        "crossfit @ git+https://github.com/rapidsai/crossfit.git@0cc2993",
        # Numpy 2.0 breaks with spacy https://github.com/explosion/spaCy/issues/13528
        # TODO: Remove when issue is fixed
        "numpy<2",
        "openai",
        "peft",
    ],
    extras_require={
        "cuda12x": [
            f"cudf-cu12>={RAPIDS_VERSION}",
            f"dask-cudf-cu12>={RAPIDS_VERSION}",
            f"cuml-cu12>={RAPIDS_VERSION}",
            f"cugraph-cu12>={RAPIDS_VERSION}",
            f"dask-cuda>={RAPIDS_VERSION}",
            f"spacy[cuda12x]>=3.6.0, <4.0.0",
        ],
    },
=======
    install_requires=install_requires,
    extras_require=extras_require,
>>>>>>> c2f296cb
    entry_points={
        "console_scripts": [
            "get_common_crawl_urls=nemo_curator.scripts.get_common_crawl_urls:console_script",
            "get_wikipedia_urls=nemo_curator.scripts.get_wikipedia_urls:console_script",
            "download_and_extract=nemo_curator.scripts.download_and_extract:console_script",
            "text_cleaning=nemo_curator.scripts.text_cleaning:console_script",
            "add_id=nemo_curator.scripts.add_id:console_script",
            "get_metadata_from_corpus=nemo_curator.get_metadata_from_corpus:console_script",
            "make_data_shards=nemo_curator.scripts.make_data_shards:console_script",
            "prepare_fasttext_training_data=nemo_curator.scripts.prepare_fasttext_training_data:console_script",
            "train_fasttext=nemo_curator.scripts.train_fasttext:console_script",
            "filter_documents=nemo_curator.scripts.filter_documents:console_script",
            "separate_by_metadata=nemo_curator.scripts.separate_by_metadata:console_script",
            "prepare_task_data=nemo_curator.scripts.prepare_task_data:console_script",
            "find_matching_ngrams=nemo_curator.scripts.find_matching_ngrams:console_script",
            "remove_matching_ngrams=nemo_curator.scripts.remove_matching_ngrams:console_script",
            "gpu_compute_minhashes=nemo_curator.scripts.fuzzy_deduplication.compute_minhashes:console_script",
            "minhash_buckets=nemo_curator.scripts.fuzzy_deduplication.minhash_lsh:console_script",
            "jaccard_map_buckets=nemo_curator.scripts.fuzzy_deduplication.map_buckets:console_script",
            "jaccard_shuffle=nemo_curator.scripts.fuzzy_deduplication.jaccard_shuffle:console_script",
            "jaccard_compute=nemo_curator.scripts.fuzzy_deduplication.jaccard_compute:console_script",
            "gpu_connected_component=nemo_curator.scripts.fuzzy_deduplication.connected_components:console_script",
            "gpu_exact_dups=nemo_curator.scripts.find_exact_duplicates:console_script",
            "deidentify=nemo_curator.scripts.find_pii_and_deidentify:console_script",
            "domain_classifier_inference=nemo_curator.scripts.classifiers.domain_classifier_inference:console_script",
            "quality_classifier_inference=nemo_curator.scripts.classifiers.quality_classifier_inference:console_script",
            "aegis_classifier_inference=nemo_curator.scripts.classifiers.aegis_classifier_inference:console_script",
            "verify_classification_results=nemo_curator.scripts.verify_classification_results:console_script",
            "blend_datasets=nemo_curator.scripts.blend_datasets:console_script",
            "semdedup_extract_embeddings=nemo_curator.scripts.semdedup.compute_embeddings:console_script",
            "semdedup_clustering=nemo_curator.scripts.semdedup.clustering:console_script",
            "semdedup_extract_dedup_ids=nemo_curator.scripts.semdedup.extract_dedup_data:console_script",
        ],
    },
)<|MERGE_RESOLUTION|>--- conflicted
+++ resolved
@@ -11,24 +11,15 @@
 # WITHOUT WARRANTIES OR CONDITIONS OF ANY KIND, either express or implied.
 # See the License for the specific language governing permissions and
 # limitations under the License.
-<<<<<<< HEAD
-
-=======
->>>>>>> c2f296cb
 import os
 from setuptools import setup, find_packages
 import pathlib
 from itertools import chain
 
-from distutils.util import strtobool
-
 here = pathlib.Path(__file__).parent.resolve()
 
 long_description = (here / "README.md").read_text(encoding="utf-8")
 
-<<<<<<< HEAD
-RAPIDS_VERSION = "24.10.0a0" if strtobool(os.getenv("IS_NIGHTLY", "False")) else "24.8"
-=======
 
 def req_file(filename, folder="requirements"):
     with open(os.path.join(folder, filename), encoding="utf-8") as f:
@@ -48,7 +39,6 @@
 extras_require["image"] = list(
     chain([extras_require["image"], extras_require["cuda12x"]])
 )
->>>>>>> c2f296cb
 
 setup(
     name="nemo_curator",
@@ -69,55 +59,8 @@
     ],
     packages=find_packages(),
     python_requires=">=3.10, <3.11",
-<<<<<<< HEAD
-    install_requires=[
-        "dask[complete]>=2021.7.1",
-        "distributed>=2021.7.1",
-        "dask-mpi>=2021.11.0",
-        "charset_normalizer>=3.1.0",
-        "awscli>=1.22.55",
-        "fasttext==0.9.2",
-        "pycld2",
-        "justext==3.0.1",
-        # lxml_html_clean has difficulty installing in jusText
-        # installing explicitly to prevent errors/lag with jusText
-        "lxml_html_clean",
-        "resiliparse",
-        "ftfy==6.1.1",
-        "warcio==1.7.4",
-        "zstandard==0.18.0",
-        "in-place==0.5.0",
-        "unidic-lite==1.0.8",
-        "jieba==0.42.1",
-        "comment_parser",
-        "beautifulsoup4",
-        "mwparserfromhell==0.6.5",
-        "spacy>=3.6.0, <4.0.0",
-        "presidio-analyzer==2.2.351",
-        "presidio-anonymizer==2.2.351",
-        "usaddress==0.5.10",
-        "nemo_toolkit[nlp]>=1.23.0",
-        "crossfit @ git+https://github.com/rapidsai/crossfit.git@0cc2993",
-        # Numpy 2.0 breaks with spacy https://github.com/explosion/spaCy/issues/13528
-        # TODO: Remove when issue is fixed
-        "numpy<2",
-        "openai",
-        "peft",
-    ],
-    extras_require={
-        "cuda12x": [
-            f"cudf-cu12>={RAPIDS_VERSION}",
-            f"dask-cudf-cu12>={RAPIDS_VERSION}",
-            f"cuml-cu12>={RAPIDS_VERSION}",
-            f"cugraph-cu12>={RAPIDS_VERSION}",
-            f"dask-cuda>={RAPIDS_VERSION}",
-            f"spacy[cuda12x]>=3.6.0, <4.0.0",
-        ],
-    },
-=======
     install_requires=install_requires,
     extras_require=extras_require,
->>>>>>> c2f296cb
     entry_points={
         "console_scripts": [
             "get_common_crawl_urls=nemo_curator.scripts.get_common_crawl_urls:console_script",
