--- conflicted
+++ resolved
@@ -40,16 +40,7 @@
    "metadata": {},
    "outputs": [],
    "source": [
-<<<<<<< HEAD
     "from nemo_curator import DomainClassifier, QualityClassifier, get_client\n",
-=======
-    "from dask_cuda import LocalCUDACluster\n",
-    "from dask.distributed import Client\n",
-    "from nemo_curator import DomainClassifier, QualityClassifier\n",
-<<<<<<< HEAD
->>>>>>> 19692e0 (add dataframe example (#137))
-=======
->>>>>>> 41a7cde0
     "from nemo_curator.datasets import DocumentDataset\n",
     "import cudf\n",
     "import dask_cudf"
@@ -135,53 +126,9 @@
    "outputs": [],
    "source": [
     "if classifier_type == \"DomainClassifier\":\n",
-<<<<<<< HEAD
     "    classifier = DomainClassifier(batch_size=1024)\n",
     "\n",
     "elif classifier_type == \"QualityClassifier\":\n",
-=======
-    "    domain_labels = [\n",
-    "        \"Adult\",\n",
-    "        \"Arts_and_Entertainment\",\n",
-    "        \"Autos_and_Vehicles\",\n",
-    "        \"Beauty_and_Fitness\",\n",
-    "        \"Books_and_Literature\",\n",
-    "        \"Business_and_Industrial\",\n",
-    "        \"Computers_and_Electronics\",\n",
-    "        \"Finance\",\n",
-    "        \"Food_and_Drink\",\n",
-    "        \"Games\",\n",
-    "        \"Health\",\n",
-    "        \"Hobbies_and_Leisure\",\n",
-    "        \"Home_and_Garden\",\n",
-    "        \"Internet_and_Telecom\",\n",
-    "        \"Jobs_and_Education\",\n",
-    "        \"Law_and_Government\",\n",
-    "        \"News\",\n",
-    "        \"Online_Communities\",\n",
-    "        \"People_and_Society\",\n",
-    "        \"Pets_and_Animals\",\n",
-    "        \"Real_Estate\",\n",
-    "        \"Science\",\n",
-    "        \"Sensitive_Subjects\",\n",
-    "        \"Shopping\",\n",
-    "        \"Sports\",\n",
-    "        \"Travel_and_Transportation\",\n",
-    "    ]\n",
-    "\n",
-    "    classifier = DomainClassifier(\n",
-    "        model_path=domain_model_path,\n",
-    "        labels=domain_labels,\n",
-    "        batch_size=1024,\n",
-    "    )\n",
-    "\n",
-    "elif classifier_type == \"QualityClassifier\":\n",
-    "    quality_labels = [\"High\", \"Medium\", \"Low\"]\n",
-    "\n",
-<<<<<<< HEAD
->>>>>>> 19692e0 (add dataframe example (#137))
-=======
->>>>>>> 41a7cde0
     "    classifier = QualityClassifier(\n",
     "        model_path=quality_model_path,\n",
     "        batch_size=1024,\n",
@@ -216,19 +163,7 @@
      "name": "stderr",
      "output_type": "stream",
      "text": [
-<<<<<<< HEAD
-<<<<<<< HEAD
-<<<<<<< HEAD
-      "GPU: 0, Part: 0: 100%|██████████| 10/10 [00:04<00:00,  2.23it/s]"
-=======
-      "GPU: 0, Part: 0: 100%|██████████| 10/10 [00:02<00:00,  3.62it/s]"
->>>>>>> 19692e0 (add dataframe example (#137))
-=======
       "GPU: 0, Part: 0: 100%|██████████| 10/10 [00:04<00:00,  2.12it/s]\n"
->>>>>>> 80eb2d2 (cluster_type gpu)
-=======
-      "GPU: 0, Part: 0: 100%|██████████| 10/10 [00:02<00:00,  3.62it/s]"
->>>>>>> 41a7cde0
      ]
     },
     {
@@ -236,38 +171,8 @@
      "output_type": "stream",
      "text": [
       "Writing to disk complete for 1 partitions\n",
-<<<<<<< HEAD
-<<<<<<< HEAD
-<<<<<<< HEAD
-      "CPU times: user 4.69 s, sys: 5.13 s, total: 9.82 s\n",
-      "Wall time: 12.7 s\n"
-=======
-      "CPU times: user 578 ms, sys: 429 ms, total: 1.01 s\n",
-      "Wall time: 9.91 s\n"
->>>>>>> 19692e0 (add dataframe example (#137))
-=======
-      "CPU times: user 578 ms, sys: 429 ms, total: 1.01 s\n",
-      "Wall time: 9.91 s\n"
->>>>>>> 41a7cde0
-     ]
-    },
-    {
-     "name": "stderr",
-     "output_type": "stream",
-     "text": [
-<<<<<<< HEAD
-<<<<<<< HEAD
-      "GPU: 0, Part: 0: 100%|██████████| 10/10 [00:04<00:00,  2.07it/s]\n"
-=======
-      "GPU: 0, Part: 0: 100%|██████████| 10/10 [00:03<00:00,  3.30it/s]\n"
->>>>>>> 19692e0 (add dataframe example (#137))
-=======
       "CPU times: user 393 ms, sys: 244 ms, total: 638 ms\n",
       "Wall time: 6.04 s\n"
->>>>>>> 80eb2d2 (cluster_type gpu)
-=======
-      "GPU: 0, Part: 0: 100%|██████████| 10/10 [00:03<00:00,  3.30it/s]\n"
->>>>>>> 41a7cde0
      ]
     }
    ],
@@ -376,28 +281,6 @@
    "source": [
     "output_dataset = DocumentDataset.read_json(output_file_path, backend=\"cudf\", add_filename=write_to_filename)\n",
     "output_dataset.df.head()"
-<<<<<<< HEAD
-<<<<<<< HEAD
-=======
-=======
->>>>>>> 41a7cde0
-   ]
-  },
-  {
-   "cell_type": "markdown",
-   "metadata": {},
-   "source": [
-    "# Remove the Output File(s)"
-   ]
-  },
-  {
-   "cell_type": "code",
-   "execution_count": 10,
-   "metadata": {},
-   "outputs": [],
-   "source": [
-    "!rm -rf $output_file_path"
->>>>>>> 19692e0 (add dataframe example (#137))
    ]
   }
  ],
