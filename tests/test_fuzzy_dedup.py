--- conflicted
+++ resolved
@@ -16,26 +16,17 @@
 from itertools import combinations
 from typing import Iterable
 
-<<<<<<< HEAD
-import numpy as np
-import pytest
-import yaml
-=======
 import dask.dataframe as dd
 import numpy as np
 import pytest
 import yaml
 from dask import config
->>>>>>> ecd4f4bd
 from dask.dataframe.utils import assert_eq
 from distributed import Client
 
 from nemo_curator import LSH, FuzzyDuplicates, FuzzyDuplicatesConfig, MinHash
 from nemo_curator.datasets import DocumentDataset
-<<<<<<< HEAD
-=======
 from nemo_curator.utils.fuzzy_dedup_utils.merge_utils import extract_partitioning_index
->>>>>>> ecd4f4bd
 from nemo_curator.utils.import_utils import gpu_only_import, gpu_only_import_from
 
 cudf = gpu_only_import("cudf")
@@ -378,9 +369,6 @@
             yaml.dump(yaml_params, f)
         config = FuzzyDuplicatesConfig.from_yaml(tmpdir / "config.yaml")
         for param in yaml_params:
-<<<<<<< HEAD
-            assert getattr(config, param) == yaml_params[param]
-=======
             assert getattr(config, param) == yaml_params[param]
 
 
@@ -452,5 +440,4 @@
     )
 
     # Check that the real and expected partitions match
-    assert (check["file_id"] == check["expected_file_id"]).all()
->>>>>>> ecd4f4bd
+    assert (check["file_id"] == check["expected_file_id"]).all()