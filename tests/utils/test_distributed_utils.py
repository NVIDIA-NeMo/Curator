# Copyright (c) 2025, NVIDIA CORPORATION.  All rights reserved.
#
# Licensed under the Apache License, Version 2.0 (the "License");
# you may not use this file except in compliance with the License.
# You may obtain a copy of the License at
#
#     http://www.apache.org/licenses/LICENSE-2.0
#
# Unless required by applicable law or agreed to in writing, software
# distributed under the License is distributed on an "AS IS" BASIS,
# WITHOUT WARRANTIES OR CONDITIONS OF ANY KIND, either express or implied.
# See the License for the specific language governing permissions and
# limitations under the License.

import os
import shutil
import sys
import tempfile
from collections.abc import Iterator
from contextlib import nullcontext
from pathlib import Path
from unittest.mock import MagicMock, patch

import dask
import dask.dataframe as dd
import pandas as pd
import pytest

from nemo_curator.utils.distributed_utils import (
    NoWorkerError,
    _enable_spilling,
    _resolve_filename_col,
    _set_torch_to_use_rmm,
    _write_to_jsonl_or_parquet,
    check_dask_cwd,
    get_client,
    get_current_client,
    get_filepath_without_extension,
    get_gpu_memory_info,
    get_network_interfaces,
    get_num_workers,
    load_object_on_worker,
    offload_object_on_worker,
    performance_report_if,
    performance_report_if_with_ts_suffix,
    process_all_batches,
    process_batch,
    read_data,
    read_data_blocksize,
    read_data_files_per_partition,
    read_pandas_pickle,
    read_single_partition,
    seed_all,
    select_columns,
    single_partition_write_with_filename,
    start_dask_cpu_local_cluster,
    start_dask_gpu_local_cluster,
    write_to_disk,
)


@pytest.fixture
def temp_dir() -> Iterator[Path]:
    """Create a temporary directory for test files."""
    temp_dir = tempfile.mkdtemp()
    yield temp_dir
    shutil.rmtree(temp_dir)


class TestClientFunctions:
    @pytest.mark.gpu
    @patch("nemo_curator.utils.distributed_utils.LocalCUDACluster")
    @patch("nemo_curator.utils.distributed_utils.Client")
    @patch("nemo_curator.utils.distributed_utils._set_torch_to_use_rmm")
    def test_start_dask_gpu_local_cluster(
        self, mock_set_torch_rmm: MagicMock, mock_client: MagicMock, mock_cuda_cluster: MagicMock
    ) -> None:
        """Test starting a GPU local cluster."""
        # Setup mock return values
        mock_cluster_instance = MagicMock()
        mock_cuda_cluster.return_value = mock_cluster_instance
        mock_client_instance = MagicMock()
        mock_client.return_value = mock_client_instance

        # Mock get_num_workers to return a positive value
        with patch("nemo_curator.utils.distributed_utils.get_num_workers", return_value=1):
            # Call the function
            client = start_dask_gpu_local_cluster()

            # Verify the client was created with the right cluster
            mock_client.assert_called_once_with(mock_cluster_instance)
            assert client == mock_client_instance

            # Verify _set_torch_to_use_rmm was called
            mock_set_torch_rmm.assert_called_once()

    @patch("nemo_curator.utils.distributed_utils.LocalCluster")
    @patch("nemo_curator.utils.distributed_utils.Client")
    def test_start_dask_cpu_local_cluster(self, mock_client: MagicMock, mock_local_cluster: MagicMock) -> None:
        """Test starting a CPU local cluster."""
        # Setup mock return values
        mock_cluster_instance = MagicMock()
        mock_local_cluster.return_value = mock_cluster_instance
        mock_client_instance = MagicMock()
        mock_client.return_value = mock_client_instance

        # Mock get_num_workers to return a positive value
        with patch("nemo_curator.utils.distributed_utils.get_num_workers", return_value=1):
            # Call the function
            client = start_dask_cpu_local_cluster()

            # Verify the client was created with the right cluster
            mock_client.assert_called_once_with(mock_cluster_instance)
            assert client == mock_client_instance

    @patch("nemo_curator.utils.distributed_utils.start_dask_gpu_local_cluster")
    @patch("nemo_curator.utils.distributed_utils.start_dask_cpu_local_cluster")
    @patch("nemo_curator.utils.distributed_utils.Client")
    def test_get_client(
        self,
        mock_client: MagicMock,
        mock_cpu_cluster: MagicMock,
        mock_gpu_cluster: MagicMock,  # noqa: ARG002
    ) -> None:
        """Test get_client function with different params."""
        # Test with scheduler_address
        mock_client_instance = MagicMock()
        mock_client.return_value = mock_client_instance

        # Mock get_num_workers to return a positive value
        with patch("nemo_curator.utils.distributed_utils.get_num_workers", return_value=1):
            # Test with scheduler_address
            get_client(scheduler_address="tcp://localhost:8786")
            mock_client.assert_called_with(address="tcp://localhost:8786", timeout="30s")

            # Test with scheduler_file
            get_client(scheduler_file="/path/to/scheduler.json")
            mock_client.assert_called_with(scheduler_file="/path/to/scheduler.json", timeout="30s")

            # Test test_read_single_partition with both scheduler_address and scheduler_file
            with pytest.raises(
                ValueError,
                match="Only one of scheduler_address or scheduler_file can be provided",
            ):
                get_client(
                    scheduler_address="tcp://localhost:8786",
                    scheduler_file="/path/to/scheduler.json",
                )

            # Test with CPU cluster
            get_client(cluster_type="cpu")
            mock_cpu_cluster.assert_called_once()

            # Test with invalid cluster type
            with pytest.raises(ValueError):  # noqa: PT011
                get_client(cluster_type="invalid")

    @pytest.mark.gpu
    @patch("nemo_curator.utils.distributed_utils.start_dask_gpu_local_cluster")
    @patch("nemo_curator.utils.distributed_utils.Client")
    @patch("nemo_curator.utils.distributed_utils._set_torch_to_use_rmm")
    def test_get_client_gpu_cluster(
        self,
        mock_set_torch_rmm: MagicMock,  # noqa: ARG002
        mock_client: MagicMock,
        mock_gpu_cluster: MagicMock,
    ) -> None:
        """Test get_client function with GPU cluster type."""
        mock_client_instance = MagicMock()
        mock_client.return_value = mock_client_instance
        # Make the mock_gpu_cluster return the same mock_client_instance
        mock_gpu_cluster.return_value = mock_client_instance

        # Mock get_num_workers to return a positive value
        with patch("nemo_curator.utils.distributed_utils.get_num_workers", return_value=1):
            # Test with GPU cluster
            client = get_client(cluster_type="gpu")
            mock_gpu_cluster.assert_called_once()
            assert client == mock_client_instance


class TestDataReadingFunctions:
    def test_resolve_filename_col(self) -> None:
        """Test _resolve_filename_col function."""
        assert _resolve_filename_col(False) is False
        assert _resolve_filename_col(True) == "file_name"
        assert _resolve_filename_col("custom_name") == "custom_name"

        with pytest.raises(ValueError):  # noqa: PT011
            _resolve_filename_col(123)

    @pytest.mark.gpu
    def test_select_columns(self) -> None:
        """Test select_columns function."""
        # Create a pandas DataFrame
        df = pd.DataFrame({"a": [1, 2], "b": [3, 4], "file_name": ["f1", "f2"]})

        # Test with no column selection
        result = select_columns(df, None, "jsonl", False)
        assert result is df

        # Test with column selection and jsonl type
        result = select_columns(df, ["a"], "jsonl", False)
        pd.testing.assert_frame_equal(result, df[["a"]])

        # Test with column selection, jsonl type, and add_filename=True
        result = select_columns(df, ["a"], "jsonl", True)
        pd.testing.assert_frame_equal(result, df[["a", "file_name"]])

        # Add custom_name column to DataFrame before testing with custom filename
        df["custom_name"] = ["custom1", "custom2"]

        # Test with column selection, jsonl type, and add_filename as string
        result = select_columns(df, ["a"], "jsonl", "custom_name")
        pd.testing.assert_frame_equal(result, df[["a", "custom_name"]])

        # Test with parquet type (should not filter)
        result = select_columns(df, ["a"], "parquet", False)
        assert result is df

    @pytest.mark.gpu
    @patch("nemo_curator.utils.distributed_utils.cudf")
    @patch("nemo_curator.utils.distributed_utils.pd")
    def test_read_single_partition(self, mock_pd: MagicMock, mock_cudf: MagicMock) -> None:
        """Test read_single_partition function."""
        # Setup mocks
        mock_cudf.read_json.return_value = MagicMock()
        mock_cudf.read_parquet.return_value = MagicMock()
        mock_pd.read_json.return_value = pd.DataFrame({"a": [1, 2]})
        mock_pd.read_parquet.return_value = pd.DataFrame({"a": [1, 2]})

        # Test reading jsonl with cudf backend
        with (
            patch("nemo_curator.utils.distributed_utils.is_cudf_type", return_value=True),
            patch(
                "nemo_curator.utils.distributed_utils.select_columns",
                return_value=mock_cudf.read_json.return_value,
            ),
        ):
            result = read_single_partition(files=["file.jsonl"], backend="cudf", file_type="jsonl")
            mock_cudf.read_json.assert_called_once()
            assert result == mock_cudf.read_json.return_value

        # Test reading parquet with pandas backend
        with patch(
            "nemo_curator.utils.distributed_utils.select_columns",
            return_value=mock_pd.read_parquet.return_value,
        ):
            result = read_single_partition(files=["file.parquet"], backend="pandas", file_type="parquet")
            mock_pd.read_parquet.assert_called_once()
            assert result.equals(mock_pd.read_parquet.return_value)

        # Test warning when input_meta is provided for non-jsonl file
<<<<<<< HEAD
        with (
            pytest.warns(
                UserWarning,
                match="input_meta is only valid for JSONL files and will be ignored for other\\s+file formats..",
            ),
            patch(
=======
        with pytest.warns(
            UserWarning,
            match="input_meta is only valid for JSONL files and will be ignored for other",
        ):
            with patch(
>>>>>>> 10ddd68b
                "nemo_curator.utils.distributed_utils.select_columns",
                return_value=mock_pd.read_parquet.return_value,
            ),
        ):
            read_single_partition(
                files=["file.parquet"],
                backend="pandas",
                file_type="parquet",
                input_meta={"a": "int"},
            )

    @pytest.mark.gpu
    @patch("nemo_curator.utils.distributed_utils.read_single_partition")
    def test_read_data_files_per_partition(self, mock_read_single: MagicMock, temp_dir: Path) -> None:
        """Test read_data_files_per_partition function."""
        # Create test files
        files = [os.path.join(temp_dir, f"file{i}.jsonl") for i in range(5)]
        for file in files:
            with open(file, "w") as f:
                f.write('{"a": 1}\n')

        # Setup mock
        mock_read_single.return_value = pd.DataFrame({"a": [1]})

        # Create a mock for dd.from_map that calls the function with our input and returns a DataFrame
        with patch("nemo_curator.utils.distributed_utils.dd.from_map") as mock_dd_from_map:
            mock_dd_from_map.return_value = dd.from_pandas(pd.DataFrame({"a": [1, 2]}), npartitions=2)

            # Call the function
            read_data_files_per_partition(
                input_files=files,
                file_type="jsonl",
                backend="pandas",
                files_per_partition=2,
            )

            # Verify from_map was called once
            mock_dd_from_map.assert_called_once()

            # Verify the number of file groups passed to from_map
            # The first argument to from_map should be the function (read_single_partition)
            # The second argument should be the list of file groups
            args, kwargs = mock_dd_from_map.call_args
            file_groups = args[1]
            assert len(file_groups) == 3  # 5 files split into groups of 2 = 3 groups # noqa: PLR2004

            # Verify the file groups are correct
            assert file_groups[0] == files[0:2]  # First group: first 2 files
            assert file_groups[1] == files[2:4]  # Second group: next 2 files
            assert file_groups[2] == files[4:]  # Third group: last file

    @pytest.mark.gpu
    @patch("nemo_curator.utils.distributed_utils.dd.read_json")
    @patch("nemo_curator.utils.distributed_utils.dd.read_parquet")
    def test_read_data_blocksize(self, mock_read_parquet: MagicMock, mock_read_json: MagicMock) -> None:
        """Test read_data_blocksize function."""
        # Setup mocks
        mock_read_json.return_value = dd.from_pandas(pd.DataFrame({"a": [1, 2]}), npartitions=2)
        mock_read_parquet.return_value = dd.from_pandas(pd.DataFrame({"a": [1, 2]}), npartitions=2)

        # Test with jsonl
        with (
            patch(
                "nemo_curator.utils.distributed_utils.select_columns",
                return_value=mock_read_json.return_value,
            ),
            dask.config.set({"dataframe.backend": "pandas"}),
        ):
            read_data_blocksize(
                input_files=["file.jsonl"],
                backend="pandas",
                file_type="jsonl",
                blocksize="1MB",
            )
            mock_read_json.assert_called_once()

        # Test with parquet
        with (
            patch(
                "nemo_curator.utils.distributed_utils.select_columns",
                return_value=mock_read_parquet.return_value,
            ),
            dask.config.set({"dataframe.backend": "pandas"}),
        ):
            read_data_blocksize(
                input_files=["file.parquet"],
                backend="pandas",
                file_type="parquet",
                blocksize="1MB",
            )
            mock_read_parquet.assert_called_once()

        # Test with unsupported file type
        with pytest.raises(ValueError):  # noqa: PT011
            read_data_blocksize(
                input_files=["file.txt"],
                backend="pandas",
                file_type="txt",
                blocksize="1MB",
            )

    def test_read_pandas_pickle(self, temp_dir: Path) -> None:
        """Test read_pandas_pickle function."""
        # Create a test pickle file
        data = pd.DataFrame({"a": [1, 2], "b": [3, 4]})
        pickle_path = os.path.join(temp_dir, "data.pkl")
        data.to_pickle(pickle_path)

        # Test reading the full DataFrame
        result = read_pandas_pickle(pickle_path)
        pd.testing.assert_frame_equal(result, data)

        # Test reading with column selection
        result = read_pandas_pickle(pickle_path, columns=["a"])
        pd.testing.assert_frame_equal(result, data[["a"]])

        # Test that warning is raised with add_filename
        with pytest.warns(UserWarning):
            result = read_pandas_pickle(pickle_path, add_filename=True)

    @pytest.mark.gpu
    @patch("nemo_curator.utils.distributed_utils.read_data_blocksize")
    @patch("nemo_curator.utils.distributed_utils.read_data_files_per_partition")
    @patch("nemo_curator.utils.distributed_utils.read_pandas_pickle")
    @patch("nemo_curator.utils.distributed_utils.check_dask_cwd")
    def test_read_data(
        self,
        mock_check_cwd: MagicMock,  # noqa: ARG002
        mock_read_pickle: MagicMock,
        mock_read_fpp: MagicMock,
        mock_read_blocksize: MagicMock,
    ) -> None:
        """Test the main read_data function."""
        # Setup mocks
        mock_read_pickle.return_value = pd.DataFrame({"a": [1, 2]})
        mock_read_fpp.return_value = dd.from_pandas(pd.DataFrame({"a": [1, 2]}), npartitions=2)
        mock_read_blocksize.return_value = dd.from_pandas(pd.DataFrame({"a": [1, 2]}), npartitions=2)

        # Test reading pickle
        with patch(
            "nemo_curator.utils.distributed_utils.dd.from_pandas",
            return_value=dd.from_pandas(mock_read_pickle.return_value, npartitions=16),
        ):
            read_data(["file.pkl"], file_type="pickle")
            mock_read_pickle.assert_called_once()

        # Test reading pickle with string input instead of list
        mock_read_pickle.reset_mock()
        with patch(
            "nemo_curator.utils.distributed_utils.dd.from_pandas",
            return_value=dd.from_pandas(mock_read_pickle.return_value, npartitions=16),
        ):
            read_data("file.pkl", file_type="pickle")
            mock_read_pickle.assert_called_once()

        # Test reading jsonl with blocksize
        read_data(
            ["file1.jsonl", "file2.jsonl"],
            file_type="jsonl",
            blocksize="1MB",
            files_per_partition=None,  # Explicitly set to None to avoid conflict
        )
        mock_read_blocksize.assert_called_once()

        # Test reading jsonl with files_per_partition
        read_data(
            ["file1.jsonl", "file2.jsonl"],
            file_type="jsonl",
            files_per_partition=1,
            blocksize=None,  # Explicitly set to None to avoid conflict
        )
        mock_read_fpp.assert_called_once()

        # Test error when both blocksize and files_per_partition are provided
        with pytest.raises(
            ValueError,
            match="blocksize and files_per_partition cannot be set at the same time",
        ):
            read_data(
                ["file1.jsonl", "file2.jsonl"],
                file_type="jsonl",
                blocksize="1MB",
                files_per_partition=1,
            )

        # Test error handling for mixed file extensions
        with patch("os.path.splitext", side_effect=[(".jsonl",), (".parquet",)]), pytest.raises(RuntimeError):
            read_data(["file1.jsonl", "file2.parquet"], file_type="jsonl")

        # Test invalid file type
        with pytest.raises(RuntimeError):
            read_data(["file.txt"], file_type="txt")


class TestDataWritingFunctions:
    def test_single_partition_write_with_filename(self, temp_dir: Path) -> None:
        """Test single_partition_write_with_filename function."""
        # Create output directory
        os.makedirs(os.path.join(temp_dir, "output"), exist_ok=True)

        # Create test dataframe
        df = pd.DataFrame({"text": ["hello", "world"], "file_name": ["file1.jsonl", "file2.jsonl"]})

        # Test with empty dataframe
        empty_df = pd.DataFrame(columns=df.columns)
        result = single_partition_write_with_filename(
            empty_df, os.path.join(temp_dir, "output"), filename_col="file_name"
        )
        assert result[0]

        # Test with non-empty dataframe, jsonl output
        result = single_partition_write_with_filename(
            df,
            os.path.join(temp_dir, "output"),
            output_type="jsonl",
            filename_col="file_name",
        )
        assert not result[0]
        assert os.path.exists(os.path.join(temp_dir, "output", "file1.jsonl"))
        assert os.path.exists(os.path.join(temp_dir, "output", "file2.jsonl"))

        # Test with non-empty dataframe, jsonl output with compression
        os.makedirs(os.path.join(temp_dir, "output2"), exist_ok=True)
        result = single_partition_write_with_filename(
            df,
            os.path.join(temp_dir, "output2"),
            output_type="jsonl",
            filename_col="file_name",
            compression="gzip",
        )
        assert not result[0]
        assert os.path.exists(os.path.join(temp_dir, "output2", "file1.jsonl.gz"))
        assert os.path.exists(os.path.join(temp_dir, "output2", "file2.jsonl.gz"))

        # Test with non-empty dataframe, parquet output
        os.makedirs(os.path.join(temp_dir, "output3"), exist_ok=True)
        result = single_partition_write_with_filename(
            df,
            os.path.join(temp_dir, "output3"),
            output_type="parquet",
            filename_col="file_name",
        )
        assert not result[0]
        assert os.path.exists(os.path.join(temp_dir, "output3", "file1.parquet"))
        assert os.path.exists(os.path.join(temp_dir, "output3", "file2.parquet"))

        # Test with unknown output type
        with pytest.raises(ValueError):  # noqa: PT011
            single_partition_write_with_filename(
                df,
                os.path.join(temp_dir, "output"),
                output_type="unknown",
                filename_col="file_name",
            )

    @patch("nemo_curator.utils.distributed_utils._write_to_jsonl_or_parquet")
    def test_write_to_disk(self, mock_write_jsonl: MagicMock, temp_dir: Path) -> None:
        """Test write_to_disk function."""
        # Create test dataframe
        df = dd.from_pandas(
            pd.DataFrame(
                {
                    "text": ["hello", "world"],
                    "file_name": ["file1.jsonl", "file2.jsonl"],
                }
            ),
            npartitions=1,
        )

        # Instead of mocking single_partition_write_with_filename with MagicMock,
        # we'll create a patch that uses a real function
        def simple_write_with_filename(*args, **kwargs):  # noqa: ANN002, ANN202, ARG001
            # This is a simplified version that's deterministically hashable
            return pd.Series([True], dtype="bool")

        # Test writing to a single JSONL file
        with pytest.raises(RuntimeError):
            # Create a multi-partition dataframe using repartition instead of setting npartitions directly
            write_to_disk(df.repartition(npartitions=2), os.path.join(temp_dir, "output.jsonl"))

        # Test writing with filename column
        with patch(
            "nemo_curator.utils.distributed_utils.single_partition_write_with_filename",
            simple_write_with_filename,
        ):
            write_to_disk(
                df,
                os.path.join(temp_dir, "output"),
                write_to_filename=True,
                output_type="jsonl",
            )

        # Test error when write_to_filename is True but column doesn't exist
        # Create a new DataFrame without file_name column instead of patching columns
        df_no_filename = dd.from_pandas(pd.DataFrame({"text": ["hello", "world"]}), npartitions=1)
        with pytest.raises(ValueError):  # noqa: PT011
            write_to_disk(df_no_filename, os.path.join(temp_dir, "output"), write_to_filename=True)

        # Test error when both partition_on and write_to_filename are used
        with pytest.raises(ValueError):  # noqa: PT011
            write_to_disk(
                df,
                os.path.join(temp_dir, "output"),
                write_to_filename=True,
                partition_on="text",
            )

        # Test writing normal jsonl
        write_to_disk(df, os.path.join(temp_dir, "output"), output_type="jsonl")
        mock_write_jsonl.assert_called_with(
            df,
            output_path=os.path.join(temp_dir, "output"),
            output_type="jsonl",
            partition_on=None,
            compression=None,
        )
        # Test writing normal gzip jsonl
        write_to_disk(
            df,
            os.path.join(temp_dir, "output"),
            output_type="jsonl",
            compression="gzip",
        )
        mock_write_jsonl.assert_called_with(
            df,
            output_path=os.path.join(temp_dir, "output"),
            output_type="jsonl",
            partition_on=None,
            compression="gzip",
        )

        # Test writing parquet
        write_to_disk(df, os.path.join(temp_dir, "output"), output_type="parquet")
        mock_write_jsonl.assert_called_with(
            df,
            output_path=os.path.join(temp_dir, "output"),
            output_type="parquet",
            partition_on=None,
            compression=None,
        )

        # Test with unknown output type
        with pytest.raises(ValueError):  # noqa: PT011
            write_to_disk(df, os.path.join(temp_dir, "output"), output_type="unknown")

    def test_write_to_jsonl_or_parquet(self, temp_dir: Path) -> None:
        """Test _write_to_jsonl_or_parquet function with all branches."""
        # Create test dataframes - one for pandas and one for cudf
        pandas_df = pd.DataFrame(
            {
                "text": ["hello", "world", "test", "data"],
                "category": ["A", "B", "A", "B"],
            }
        )
        pandas_ddf = dd.from_pandas(pandas_df, npartitions=1)

        # 1. Test JSONL with partitioning
        output_path = os.path.join(temp_dir, "partitioned_jsonl")
        os.makedirs(output_path, exist_ok=True)

        with patch("nemo_curator.utils.distributed_utils.is_cudf_type", return_value=False):
            _write_to_jsonl_or_parquet(
                pandas_ddf,
                output_path=output_path,
                output_type="jsonl",
                partition_on="category",
            )
            # Verify that directories were created with the partitioning
            assert os.path.exists(os.path.join(output_path, "category=A"))
            assert os.path.exists(os.path.join(output_path, "category=B"))

        # 2. Test JSONL with partitioning and compression
        output_path = os.path.join(temp_dir, "partitioned_jsonl_gzip")
        os.makedirs(output_path, exist_ok=True)

        with patch("nemo_curator.utils.distributed_utils.is_cudf_type", return_value=False):
            _write_to_jsonl_or_parquet(
                pandas_ddf,
                output_path=output_path,
                output_type="jsonl",
                partition_on="category",
                compression="gzip",
            )
            # Verify that directories were created with the partitioning
            assert os.path.exists(os.path.join(output_path, "category=A"))
            assert os.path.exists(os.path.join(output_path, "category=B"))

        # 3. Test JSONL without partitioning for pandas dataframe
        output_path = os.path.join(temp_dir, "pandas_jsonl")
        os.makedirs(output_path, exist_ok=True)

        with patch("nemo_curator.utils.distributed_utils.is_cudf_type", return_value=False):
            _write_to_jsonl_or_parquet(
                pandas_ddf,
                output_path=os.path.join(output_path, "output.jsonl"),
                output_type="jsonl",
            )
            # Verify the file was created
            assert os.path.exists(os.path.join(output_path, "output.jsonl"))

        # 4. Test JSONL without partitioning with compression
        output_path = os.path.join(temp_dir, "pandas_jsonl_gzip")
        os.makedirs(output_path, exist_ok=True)

        with patch("nemo_curator.utils.distributed_utils.is_cudf_type", return_value=False):
            _write_to_jsonl_or_parquet(
                pandas_ddf,
                output_path=os.path.join(output_path, "output.jsonl.gz"),
                output_type="jsonl",
                compression="gzip",
            )
            # Verify the file was created
            assert os.path.exists(os.path.join(output_path, "output.jsonl.gz"))

        # 5. Test JSONL without partitioning for cudf dataframe
        output_path = os.path.join(temp_dir, "cudf_jsonl")
        os.makedirs(output_path, exist_ok=True)

        with patch("nemo_curator.utils.distributed_utils.is_cudf_type", return_value=True):
            _write_to_jsonl_or_parquet(
                pandas_ddf,  # We're still using pandas_ddf but mocking is_cudf_type to return True
                output_path=os.path.join(output_path, "output.jsonl"),
                output_type="jsonl",
            )
            # Verify the file was created
            assert os.path.exists(os.path.join(output_path, "output.jsonl"))

        # 6. Test JSONL without partitioning with compression
        output_path = os.path.join(temp_dir, "cudf_jsonl_gzip")
        os.makedirs(output_path, exist_ok=True)

        with patch("nemo_curator.utils.distributed_utils.is_cudf_type", return_value=True):
            _write_to_jsonl_or_parquet(
                pandas_ddf,
                output_path=os.path.join(output_path, "output.jsonl.gz"),
                output_type="jsonl",
                compression="gzip",
            )
            # Verify the file was created
            assert os.path.exists(os.path.join(output_path, "output.jsonl.gz"))

        # 7. Test Parquet with partitioning
        output_path = os.path.join(temp_dir, "partitioned_parquet")
        os.makedirs(output_path, exist_ok=True)

        with patch.object(pandas_ddf, "to_parquet") as mock_to_parquet:
            _write_to_jsonl_or_parquet(
                pandas_ddf,
                output_path=output_path,
                output_type="parquet",
                partition_on="category",
            )
            # Verify to_parquet was called with the correct parameters
            mock_to_parquet.assert_called_once_with(output_path, write_index=False, partition_on="category")

        # 8. Test Parquet without partitioning
        output_path = os.path.join(temp_dir, "simple_parquet")
        os.makedirs(output_path, exist_ok=True)

        with patch.object(pandas_ddf, "to_parquet") as mock_to_parquet:
            _write_to_jsonl_or_parquet(pandas_ddf, output_path=output_path, output_type="parquet")
            # Verify to_parquet was called with the correct parameters
            mock_to_parquet.assert_called_once_with(output_path, write_index=False, partition_on=None)

        # 9. Test unknown output type
        with pytest.raises(ValueError):  # noqa: PT011
            _write_to_jsonl_or_parquet(
                pandas_ddf,
                output_path=os.path.join(temp_dir, "unknown"),
                output_type="unknown",
            )


class TestWorkerFunctions:
    @pytest.mark.gpu
    def test_load_object_on_worker(self) -> None:
        """Test load_object_on_worker function."""
        # Mock worker and functions
        mock_worker = MagicMock()
        mock_worker.attr = "existing_value"

        # Test with existing attribute
        with patch("nemo_curator.utils.distributed_utils.get_worker", return_value=mock_worker):
            result = load_object_on_worker("attr", lambda: "new_value", {})
            assert result == "existing_value"

        # Test with new attribute
        with patch("nemo_curator.utils.distributed_utils.get_worker", return_value=mock_worker):
            delattr(mock_worker, "attr")
            load_fn = MagicMock(return_value="new_value")
            result = load_object_on_worker("attr", load_fn, {"arg": "value"})
            load_fn.assert_called_once_with(arg="value")
            assert result == "new_value"
            assert mock_worker.attr == "new_value"

        # Test with no worker available
        with (
            patch(
                "nemo_curator.utils.distributed_utils.get_worker",
                side_effect=ValueError("No worker"),
            ),
            pytest.raises(NoWorkerError),
        ):
            load_object_on_worker("attr", lambda: "value", {})

    @pytest.mark.gpu
    def test_offload_object_on_worker(self) -> None:
        """Test offload_object_on_worker function."""
        # Mock worker
        mock_worker = MagicMock()
        mock_worker.attr = "value"

        # Test with existing attribute
        with patch("nemo_curator.utils.distributed_utils.get_worker", return_value=mock_worker):
            result = offload_object_on_worker("attr")
            assert result is True
            assert not hasattr(mock_worker, "attr")

        # Test with non-existing attribute
        with patch("nemo_curator.utils.distributed_utils.get_worker", return_value=mock_worker):
            result = offload_object_on_worker("nonexistent")
            assert result is True

    @pytest.mark.gpu
    def test_process_batch(self) -> None:
        """Test process_batch function."""
        # Mock functions and model
        load_model_fn = MagicMock(return_value="model")
        run_inference_fn = MagicMock(return_value="inference_result")

        # Test with successful model loading
        with patch(
            "nemo_curator.utils.distributed_utils.load_object_on_worker",
            return_value="model",
        ):
            result = process_batch(
                load_model_fn,
                {"arg": "value"},
                run_inference_fn,
                {"data": "batch_data"},
            )
            run_inference_fn.assert_called_once_with(data="batch_data", model="model")
            assert result == "inference_result"

    @pytest.mark.gpu
    def test_process_all_batches(self) -> None:
        """Test process_all_batches function."""
        # Mock functions and data
        load_model_fn = MagicMock()
        run_inference_fn = MagicMock(return_value=MagicMock())
        loader = [MagicMock(), MagicMock()]

        # Mock torch.cat
        with (
            patch("torch.cat", return_value="concatenated_result"),
            patch(
                "nemo_curator.utils.distributed_utils.process_batch",
                side_effect=["result1", "result2"],
            ),
        ):
            result = process_all_batches(
                loader,
                load_model_fn,
                {"arg": "value"},
                run_inference_fn,
                {"param": "value"},
            )
            assert result == "concatenated_result"


class TestUtilityFunctions:
    def test_get_num_workers(self) -> None:
        """Test get_num_workers function."""
        # Test with None client
        assert get_num_workers(None) is None

        # Test with valid client
        mock_client = MagicMock()
        mock_client.scheduler_info.return_value = {"workers": {"worker1": {}, "worker2": {}}}
        assert get_num_workers(mock_client) == 2  # noqa: PLR2004

    def test_get_current_client(self) -> None:
        """Test get_current_client function."""
        # Test when client exists
        with patch("nemo_curator.utils.distributed_utils.Client.current", return_value="client"):
            assert get_current_client() == "client"

        # Test when no client exists
        with patch(
            "nemo_curator.utils.distributed_utils.Client.current",
            side_effect=ValueError("No client"),
        ):
            assert get_current_client() is None

    def test_check_dask_cwd(self) -> None:
        """Test check_dask_cwd function."""
        # Test with absolute paths
        check_dask_cwd(["/path/to/file1", "/path/to/file2"])

        # Test with relative paths and matching CWD
        mock_client = MagicMock()
        mock_client.run.return_value = {"worker1": "/cwd", "worker2": "/cwd"}

        with (
            patch(
                "nemo_curator.utils.distributed_utils.get_current_client",
                return_value=mock_client,
            ),
            patch("subprocess.check_output", return_value="/cwd\n"),
        ):
            check_dask_cwd(["file1", "file2"])

        # Test with relative paths and mismatched CWD
        mock_client.run.return_value = {
            "worker1": "/worker_cwd",
            "worker2": "/worker_cwd",
        }

        with (
            patch(
                "nemo_curator.utils.distributed_utils.get_current_client",
                return_value=mock_client,
            ),
            patch("subprocess.check_output", return_value="/client_cwd\n"),
            pytest.raises(RuntimeError),
        ):
            check_dask_cwd(["file1", "file2"])

        # Test with relative paths and mismatched worker CWDs
        mock_client.run.return_value = {"worker1": "/cwd1", "worker2": "/cwd2"}

        with (
            patch(
                "nemo_curator.utils.distributed_utils.get_current_client",
                return_value=mock_client,
            ),
            pytest.raises(RuntimeError),
        ):
            check_dask_cwd(["file1", "file2"])

    def test_performance_report_if(self) -> None:
        """Test performance_report_if function."""
        # Test with None path
        with performance_report_if(None) as ctx:
            assert ctx is None

        # Test with valid path
        with patch("nemo_curator.utils.distributed_utils.performance_report") as mock_perf_report:
            # Create a mock context manager instead of a string
            mock_context = MagicMock()
            # Set up the context manager to return itself from __enter__
            mock_context.__enter__.return_value = mock_context
            mock_perf_report.return_value = mock_context
            with performance_report_if("/path/to/reports") as ctx:
                mock_perf_report.assert_called_once_with("/path/to/reports/dask-profile.html")
                assert ctx is mock_context

    def test_performance_report_if_with_ts_suffix(self) -> None:
        """Test performance_report_if_with_ts_suffix function."""
        # Test with None path
        with performance_report_if_with_ts_suffix(None) as ctx:
            assert ctx is None

        # Test with valid path
        with patch("nemo_curator.utils.distributed_utils.performance_report_if") as mock_perf_report_if:
            mock_perf_report_if.return_value = nullcontext()
            with patch("nemo_curator.utils.distributed_utils.datetime") as mock_datetime:
                mock_datetime.now.return_value.strftime.return_value = "20240715_120000"
                with performance_report_if_with_ts_suffix("/path/to/reports", "custom-report") as ctx:
                    mock_perf_report_if.assert_called_once_with(
                        path="/path/to/reports",
                        report_name="custom-report-20240715_120000.html",
                    )

    @pytest.mark.gpu
    def test_seed_all(self) -> None:
        """Test seed_all function."""
        with patch("random.seed") as mock_random_seed:  # noqa: SIM117
            with patch("numpy.random.seed") as mock_np_seed:
                with patch("torch.manual_seed") as mock_torch_seed:
                    with patch("torch.cuda.is_available", return_value=True):
                        with patch("torch.cuda.manual_seed") as mock_cuda_seed:
                            with patch("torch.cuda.manual_seed_all") as mock_cuda_seed_all:
                                # Create a mock for torch.backends.cudnn instead of patching properties
                                mock_cudnn = MagicMock()
                                with patch("torch.backends.cudnn", mock_cudnn):
                                    seed_all(123)

                                    mock_random_seed.assert_called_once_with(123)
                                    mock_np_seed.assert_called_once_with(123)
                                    mock_torch_seed.assert_called_once_with(123)
                                    mock_cuda_seed.assert_called_once_with(123)
                                    mock_cuda_seed_all.assert_called_once_with(123)
                                    assert os.environ["PYTHONHASHSEED"] == "123"
                                    # Assert properties were set correctly on the mock
                                    assert mock_cudnn.deterministic is True
                                    assert mock_cudnn.benchmark is False

    def test_get_network_interfaces(self) -> None:
        """Test get_network_interfaces function."""
        with patch("psutil.net_if_addrs", return_value={"eth0": [], "lo": []}):
            interfaces = get_network_interfaces()
            assert interfaces == ["eth0", "lo"]

    @pytest.mark.gpu
    @patch("nemo_curator.utils.distributed_utils.cudf")
    def test_enable_spilling(self, mock_cudf: MagicMock) -> None:
        """Test _enable_spilling function."""
        # Call the function
        _enable_spilling()

        # Verify that cudf.set_option was called with the correct parameters
        mock_cudf.set_option.assert_called_once_with("spill", True)

    @pytest.mark.gpu
    def test_set_torch_to_use_rmm(self) -> None:
        """Test _set_torch_to_use_rmm function."""
        # Mock the imports inside the function
        with patch.dict("sys.modules", {"torch": MagicMock(), "rmm.allocators.torch": MagicMock()}):
            # Create our mock torch module with cuda attributes
            mock_torch = sys.modules["torch"]
            mock_torch.cuda = MagicMock()
            mock_torch.cuda.get_allocator_backend = MagicMock()
            mock_torch.cuda.memory = MagicMock()
            mock_rmm_torch = sys.modules["rmm.allocators.torch"]
            mock_rmm_torch.rmm_torch_allocator = "mock_allocator"

            # Test case 1: Allocator not already set
            mock_torch.cuda.get_allocator_backend.return_value = "default"

            # Call the function
            _set_torch_to_use_rmm()

            # Verify that torch.cuda.memory.change_current_allocator was called
            mock_torch.cuda.memory.change_current_allocator.assert_called_once_with(mock_rmm_torch.rmm_torch_allocator)

            # Reset the mock call history
            mock_torch.cuda.memory.change_current_allocator.reset_mock()

            # Test case 2: Allocator already pluggable
            mock_torch.cuda.get_allocator_backend.return_value = "pluggable"

            # Call the function again with warning module mocked
            with patch("nemo_curator.utils.distributed_utils.warnings") as mock_warnings:
                _set_torch_to_use_rmm()

                # Verify warning was issued
                mock_warnings.warn.assert_called_once()

                # Verify that torch.cuda.memory.change_current_allocator was not called
                mock_torch.cuda.memory.change_current_allocator.assert_not_called()

    @pytest.mark.gpu
    def test_get_gpu_memory_info_no_client(self) -> None:
        """Test get_gpu_memory_info function with no client."""
        # Test when no client exists
        with patch(
            "nemo_curator.utils.distributed_utils.get_current_client",
            return_value=None,
        ):
            memory_info = get_gpu_memory_info()
            assert memory_info == {}

    @pytest.mark.gpu
    def test_get_gpu_memory_info_with_real_client(self) -> None:
        """Test get_gpu_memory_info function with an actual client."""
        # Create a real Dask client
        try:
            client = get_client(cluster_type="gpu", n_workers=1)

            # Call get_gpu_memory_info
            memory_info = get_gpu_memory_info()

            # Verify result structure
            assert isinstance(memory_info, dict)
            assert len(memory_info) > 0

            # Verify each worker has a memory value
            for worker_address, memory in memory_info.items():
                assert isinstance(worker_address, str)
                assert isinstance(memory, int)
                assert memory > 0

            # Close the client when done
            client.close()

            # Test that no client returns empty dict
            assert get_gpu_memory_info() == {}

        except Exception as e:  # noqa: BLE001
            pytest.skip(f"Could not create GPU Dask client for testing: {e}")

    def test_get_filepath_without_extension(self) -> None:
        """Test get_filepath_without_extension function."""
        assert get_filepath_without_extension("test.jsonl") == "test"
        assert get_filepath_without_extension("test.jsonl.gz") == "test"
        assert get_filepath_without_extension("test.json") == "test"
        assert get_filepath_without_extension("test.parquet") == "test"
        assert get_filepath_without_extension("test.gz") == "test"
        assert get_filepath_without_extension("test.part") == "test"
        assert get_filepath_without_extension("test.xyz.jsonl.gz") == "test.xyz"
        assert get_filepath_without_extension("test.gz.xyz.jsonl") == "test.gz.xyz"
        assert get_filepath_without_extension("test.0.part") == "test.0"<|MERGE_RESOLUTION|>--- conflicted
+++ resolved
@@ -251,20 +251,11 @@
             assert result.equals(mock_pd.read_parquet.return_value)
 
         # Test warning when input_meta is provided for non-jsonl file
-<<<<<<< HEAD
-        with (
-            pytest.warns(
-                UserWarning,
-                match="input_meta is only valid for JSONL files and will be ignored for other\\s+file formats..",
-            ),
-            patch(
-=======
         with pytest.warns(
             UserWarning,
             match="input_meta is only valid for JSONL files and will be ignored for other",
         ):
             with patch(
->>>>>>> 10ddd68b
                 "nemo_curator.utils.distributed_utils.select_columns",
                 return_value=mock_pd.read_parquet.return_value,
             ),
