# Copyright (c) 2025, NVIDIA CORPORATION.  All rights reserved.
#
# Licensed under the Apache License, Version 2.0 (the "License");
# you may not use this file except in compliance with the License.
# You may obtain a copy of the License at
#
#     http://www.apache.org/licenses/LICENSE-2.0
#
# Unless required by applicable law or agreed to in writing, software
# distributed under the License is distributed on an "AS IS" BASIS,
# WITHOUT WARRANTIES OR CONDITIONS OF ANY KIND, either express or implied.
# See the License for the specific language governing permissions and
# limitations under the License.
import bz2
import os
import subprocess
import tarfile
from urllib.parse import urlparse

import pytest

from nemo_curator.download import (
    ResiliparseExtractor,
    TrafilaturaExtractor,
    download_and_extract,
)
from nemo_curator.download.arxiv import ArxivDownloader, ArxivExtractor, ArxivIterator
from nemo_curator.download.commoncrawl import (
    CommonCrawlWARCDownloader,
    CommonCrawlWARCExtractor,
    CommonCrawlWARCIterator,
    JusTextExtractor,
    ResiliparseExtractor,
    get_common_crawl_urls,
    get_stop_list_dict,
)
from nemo_curator.download.wikipedia import (
    WikipediaDownloader,
    WikipediaExtractor,
    WikipediaIterator,
)


class DummyLock:
    def __enter__(self):
        return self

    def __exit__(self, exc_type, exc_val, exc_tb):
        pass


class FakeCompletedProcess:
    def __init__(self):
        self.returncode = 0


def fake_run_success(cmd, stdout, stderr):
    return FakeCompletedProcess()


@pytest.fixture
def html_string():
    # Modified from https://github.com/chatnoir-eu/chatnoir-resiliparse/blob/abdf1966fb3cefe3e0790e510ab5cb1446f99a79/tests/resiliparse/extract/test_html2text.py
    html = """<!doctype html>
        <head>
            <title>My Title</title>
            <meta charset="utf-8">
            <style>* { margin: 0; }</style>
        </head>
        <body>
            <section id="wrapper">
                <nav>
                    <ul>
                        <li>Nav 1</li>
                        <li>
                            <p>Nav 2</p>
                            <ul>
                                <li><p>Nav 3</p></li>
                            </ul>
                        </li>
                    </ul>
                </nav>
                <main>
                    This is a sample paragraph. In it we write words.
                    These are stopwords: because did than has near we almost while what still.
                    <a href="#foo" hidden>bar</a>

                    <p>
                    This paragraph doesn't have many stopwords. Remove it.
                    <br>Let's keep this paragraph: either came does last new took taken making became from.
                    </p>

                    <button aria-hidden="true">Click here</button>
                    <input type="hidden" value="foo">
                    <input type="text" value="Some text" placeholder="Insert text">
                    <input type="text" placeholder="Insert text">
                    <img src="" alt="Some image">
                    <object data="" class="some-class hidden">Cannot display object</object>
                </main>
                <script language="vbscript" type="text/vbscript">MsgBox("Hello World!")</script>
                <noscript>Sorry, your browser doesn't support VB Script!</noscript>
                <div><div><div><footer id="global-footer">
                    Copyright (C) 2021 Foo Bar
                </footer></div></div></div>
            </section>
        </body>
    </html>"""
    return html


class TestDownload:
    def test_imports(self):
        from nemo_curator.download import (
            JusTextExtractor,
            ResiliparseExtractor,
            TrafilaturaExtractor,
            download_arxiv,
            download_common_crawl,
            download_wikipedia,
        )

        assert True

    def test_resiliparse_extract_text(self, html_string):
        algorithm = ResiliparseExtractor()
        stop_words = get_stop_list_dict()
        result = algorithm.extract_text(html_string, stop_words["ENGLISH"])

        expected = [
            "This is a sample paragraph. In it we write words. These are stopwords: because did than has near we almost while what still.",
            "Let's keep this paragraph: either came does last new took taken making became from.",
        ]

        assert result == expected

<<<<<<< HEAD
    def test_trafilatura_extract_text(self, html_string):
        algorithm = TrafilaturaExtractor(
            min_extracted_size=10,
            min_duplcheck_size=10,
            max_repetitions=1,
            deduplicate=True,
        )
        stop_words = get_stop_list_dict()
        result = algorithm.extract_text(html_string, stop_words["ENGLISH"])

        expected = [
            "Let's keep this paragraph: either came does last new took taken making became from.",
        ]

        assert result == expected

=======
    @pytest.mark.skip(
        reason="This test is flaky due to calling out to an external service and should be fixed."
    )
>>>>>>> add5f1a6
    def test_incorrect_snapshot_order(self):
        with pytest.raises(ValueError):
            end_snapshot = "2021-04"
            start_snapshot = "2021-10"
            urls = get_common_crawl_urls(start_snapshot, end_snapshot)

    @pytest.mark.skip(
        reason="This test is flaky due to calling out to an external service and should be fixed."
    )
    def test_incorrect_snapshot_order_news(self):
        with pytest.raises(ValueError):
            end_snapshot = "2021-04"
            start_snapshot = "2021-10"
            urls = get_common_crawl_urls(start_snapshot, end_snapshot, news=True)

    def test_no_urls(self):
        with pytest.raises(ValueError):
            output_format = {
                "text": str,
            }
            download_and_extract(
                [],
                [],
                CommonCrawlWARCDownloader(download_dir="."),
                CommonCrawlWARCIterator(),
                CommonCrawlWARCExtractor(),
                output_format,
            )

    def test_url_path_mismatch(self):
        with pytest.raises(ValueError):
            output_format = {
                "text": str,
            }
            download_and_extract(
                ["one", "two", "three"],
                ["one"],
                CommonCrawlWARCDownloader(download_dir="."),
                CommonCrawlWARCIterator(),
                CommonCrawlWARCExtractor(),
                output_format,
            )


class TestWikipedia:
    def test_wikipedia_downloader_existing_file(self, tmp_path, monkeypatch):
        # Create a temporary directory and simulate an already-downloaded file.
        download_dir = tmp_path / "downloads"
        download_dir.mkdir()

        url = "https://en.wikipedia.org/dummy-file"
        parsed = urlparse(url)
        output_name = parsed.path[1:].replace("/", "-")  # "dummy-file"
        file_path = os.path.join(str(download_dir), output_name)

        # Write a dummy file to simulate an existing download.
        with open(file_path, "w") as f:
            f.write("existing content")

        downloader = WikipediaDownloader(str(download_dir), verbose=False)

        # Monkey-patch subprocess.run (should not be called since file exists).
        monkeypatch.setattr(subprocess, "run", fake_run_success)

        result = downloader.download(url)
        assert result == file_path

    def test_wikipedia_downloader_new_file(self, tmp_path, monkeypatch):
        download_dir = tmp_path / "downloads"
        download_dir.mkdir()

        url = "https://en.wikipedia.org/new-file"
        parsed = urlparse(url)
        output_name = parsed.path[1:].replace("/", "-")  # "new-file"
        file_path = os.path.join(str(download_dir), output_name)

        # Ensure the file does not exist.
        if os.path.exists(file_path):
            os.remove(file_path)

        downloader = WikipediaDownloader(str(download_dir), verbose=False)
        downloader._lock = DummyLock()

        called_run = False

        def fake_run(cmd, stdout, stderr):
            nonlocal called_run
            called_run = True

            return FakeCompletedProcess()

        monkeypatch.setattr(subprocess, "run", fake_run)

        result = downloader.download(url)
        assert result == file_path
        assert called_run

    def test_wikipedia_iterator(self, tmp_path):
        # Create a minimal valid XML resembling a Wikipedia dump with one page.
        xml_content = """<?xml version="1.0"?>
<mediawiki xmlns="http://www.mediawiki.org/xml/export-0.10/">
  <page>
      <title>Test Article</title>
      <ns>0</ns>
      <id>123</id>
      <revision>
          <text>Test content with [[link]]</text>
      </revision>
  </page>
</mediawiki>"""
        # Compress the XML content using bz2.
        compressed_data = bz2.compress(xml_content.encode("utf-8"))

        # Write the compressed data to a temporary file.
        temp_file = tmp_path / "test_wiki.xml.bz2"
        temp_file.write_bytes(compressed_data)

        iterator = WikipediaIterator(language="en")
        pages = list(iterator.iterate(str(temp_file)))

        assert len(pages) == 1
        metadata, raw_text = pages[0]
        assert metadata["title"] == "Test Article"
        assert metadata["id"] == "123"
        # The URL is constructed by quoting the title.
        expected_url = "https://en.wikipedia.org/wiki/Test%20Article"
        assert metadata["url"] == expected_url
        assert "Test content with" in raw_text

    def test_wikipedia_extractor(self):
        extractor = WikipediaExtractor(language="en")
        # Sample wiki markup; note the presence of a heading and a magic word.
        content = "== Heading ==\nThis is a sample article. __NOTOC__"
        result = extractor.extract(content)

        # # The extractor should return a dict with a "text" key.
        assert isinstance(result, dict)
        extracted_text = result.get("text", "")
        # Verify that the magic word was removed.
        assert "__NOTOC__" not in extracted_text
        # Verify that the main content appears.
        assert "This is a sample article." in extracted_text


class TestArxiv:
    def test_arxiv_downloader_existing_file(self, tmp_path, monkeypatch):
        # Create a temporary download directory and simulate an already-downloaded tar file.
        download_dir = tmp_path / "downloads"
        download_dir.mkdir()
        tar_filename = "dummy.tar"
        file_path = os.path.join(str(download_dir), tar_filename)
        # Write dummy content to simulate an existing download.
        with open(file_path, "w") as f:
            f.write("existing content")

        downloader = ArxivDownloader(str(download_dir), verbose=False)
        # Monkey-patch subprocess.run (should not be called since file exists).
        monkeypatch.setattr(subprocess, "run", fake_run_success)
        result = downloader.download(tar_filename)
        assert result == file_path

    def test_arxiv_downloader_new_file(self, tmp_path, monkeypatch):
        # Create a temporary download directory and ensure the tar file does not exist.
        download_dir = tmp_path / "downloads"
        download_dir.mkdir()
        tar_filename = "dummy.tar"
        file_path = os.path.join(str(download_dir), tar_filename)
        if os.path.exists(file_path):
            os.remove(file_path)

        downloader = ArxivDownloader(str(download_dir), verbose=False)
        called_run = False

        def fake_run(cmd, stdout, stderr):
            nonlocal called_run
            called_run = True
            return FakeCompletedProcess()

        monkeypatch.setattr(subprocess, "run", fake_run)
        result = downloader.download(tar_filename)
        assert result == file_path
        assert called_run

    def test_arxiv_iterator(self, tmp_path):
        # Create an inner tar archive containing a .tex file.
        inner_tar_path = tmp_path / "2103.00001.tar"
        dummy_tex_filename = "2103.00001.tex"
        dummy_tex_content = "This is a dummy LaTeX content."
        with tarfile.open(inner_tar_path, "w") as inner_tar:
            # Create a temporary tex file to add into the inner tar archive.
            temp_tex_path = tmp_path / dummy_tex_filename
            with open(temp_tex_path, "w") as f:
                f.write(dummy_tex_content)
            inner_tar.add(temp_tex_path, arcname=dummy_tex_filename)

        # Create an outer tar archive that contains the inner tar archive.
        outer_tar_path = tmp_path / "dummy_main.tar"
        with tarfile.open(outer_tar_path, "w") as outer_tar:
            outer_tar.add(inner_tar_path, arcname="2103.00001.tar")

        iterator = ArxivIterator(log_frequency=1)
        results = list(iterator.iterate(str(outer_tar_path)))
        # Expect one paper extracted.
        assert len(results) == 1
        metadata, tex_files = results[0]
        # The ArxivIterator extracts the arxiv id from the inner archive's filename.
        assert metadata["id"] == "2103.00001"
        # The source_id is set to the outer tar file's basename.
        assert metadata["source_id"] == "dummy_main.tar"
        # Verify that the tex extraction returns the dummy content.
        assert isinstance(tex_files, list)
        assert dummy_tex_content in tex_files[0]

    def test_arxiv_extractor(self):
        extractor = ArxivExtractor()
        # Create a minimal LaTeX document including comments and a section header.
        content = r"""
        % This is a comment line that should be removed.
        \section{Introduction}
        This is the introduction of the paper.
        % Another comment that should vanish.
        """
        result = extractor.extract([content])
        assert isinstance(result, dict)
        extracted_text = result.get("text", "")
        # Verify that comments have been removed.
        assert "% This is a comment" not in extracted_text
        # Verify that the section header content is retained.
        assert "Introduction" in extracted_text
        assert "This is the introduction" in extracted_text


class TestCommonCrawl:
    def test_common_crawl_downloader_existing_file(self, tmp_path, monkeypatch):
        # Create a temporary downloads directory and simulate an already-downloaded file.
        download_dir = tmp_path / "downloads"
        download_dir.mkdir()
        url = "http://dummy/commoncrawl.warc"
        parsed = urlparse(url)
        output_name = parsed.path[1:].replace("/", "-")  # "commoncrawl.warc"
        file_path = os.path.join(str(download_dir), output_name)
        # Write dummy content to simulate an existing download.
        with open(file_path, "w") as f:
            f.write("existing content")

        downloader = CommonCrawlWARCDownloader(
            str(download_dir), aws=False, verbose=False
        )

        # Monkey-patch subprocess.run to track if it gets called.
        called_run = False

        def fake_run(cmd, stdout, stderr):
            nonlocal called_run
            called_run = True
            return FakeCompletedProcess()

        monkeypatch.setattr(subprocess, "run", fake_run)

        result = downloader.download(url)
        assert result == file_path
        # Since the file already exists, no download should be attempted.
        assert not called_run

    def test_common_crawl_downloader_new_file(self, tmp_path, monkeypatch):
        # Create a temporary downloads directory; ensure the file does not exist.
        download_dir = tmp_path / "downloads"
        download_dir.mkdir()
        url = "http://dummy/commoncrawl.warc"
        parsed = urlparse(url)
        output_name = parsed.path[1:].replace("/", "-")  # "commoncrawl.warc"
        file_path = os.path.join(str(download_dir), output_name)
        if os.path.exists(file_path):
            os.remove(file_path)

        downloader = CommonCrawlWARCDownloader(
            str(download_dir), aws=False, verbose=False
        )

        called_run = False

        def fake_run(cmd, stdout, stderr):
            nonlocal called_run
            called_run = True
            return FakeCompletedProcess()

        monkeypatch.setattr(subprocess, "run", fake_run)

        result = downloader.download(url)
        assert result == file_path
        # Since the file did not exist, a download call (and subprocess.run) should have been made.
        assert called_run

    def test_common_crawl_iterator(self, tmp_path):
        # Create a minimal valid WARC file with a single "response" record.
        raw_warc_path = tmp_path / "dummy.warc"
        http_response = (
            "HTTP/1.1 200 OK\r\n"
            "Content-Type: text/html\r\n"
            "\r\n"
            "<html><body><p>Common Crawl test paragraph with some content.</p></body></html>\r\n"
        )
        http_response_bytes = http_response.encode("utf-8")
        content_length = len(http_response_bytes)
        warc_record = (
            (
                f"WARC/1.0\r\n"
                f"WARC-Type: response\r\n"
                f"WARC-Record-ID: <urn:uuid:1234>\r\n"
                f"WARC-Date: 2022-01-01T00:00:00Z\r\n"
                f"WARC-Target-URI: http://example.com\r\n"
                f"Content-Length: {content_length}\r\n"
                f"\r\n"
            ).encode("utf-8")
            + http_response_bytes
            + b"\r\n\r\n"
        )
        raw_warc_path.write_bytes(warc_record)

        iterator = CommonCrawlWARCIterator(log_frequency=1)
        records = list(iterator.iterate(str(raw_warc_path)))
        assert len(records) == 1
        meta, content = records[0]
        # Check that the URL from the header is captured.
        assert "example.com" in meta["url"]
        # Verify that the content includes our test paragraph.
        assert b"Common Crawl test paragraph" in content

    def test_common_crawl_extractor_justext(self):
        extractor = CommonCrawlWARCExtractor(algorithm=JusTextExtractor())
        html = (
            "<html><body><p>Common Crawl test paragraph for justext extractor. "
            "Four score and seven years ago our fathers brought forth on this continent a new nation, "
            "conceived in liberty, and dedicated to the proposition that all men are created equal.</p></body></html>"
        )
        content = html.encode("utf-8")
        result = extractor.extract(content)
        print(result)
        assert result is not None
        # The extracted text should include our test paragraph.
        assert "Common Crawl test paragraph for justext extractor." in result["text"]
        assert "language" in result

    def test_common_crawl_extractor_resiliparse(self):
        extractor = CommonCrawlWARCExtractor(algorithm=ResiliparseExtractor())
        html = (
            "<html><body><p>Common Crawl test paragraph for resiliparse extractor. "
            "Four score and seven years ago our fathers brought forth on this continent a new nation, "
            "conceived in liberty, and dedicated to the proposition that all men are created equal.</p></body></html>"
        )
        content = html.encode("utf-8")
        result = extractor.extract(content)
        print(result)
        assert result is not None
        assert (
            "Common Crawl test paragraph for resiliparse extractor." in result["text"]
        )
        assert "language" in result<|MERGE_RESOLUTION|>--- conflicted
+++ resolved
@@ -133,7 +133,6 @@
 
         assert result == expected
 
-<<<<<<< HEAD
     def test_trafilatura_extract_text(self, html_string):
         algorithm = TrafilaturaExtractor(
             min_extracted_size=10,
@@ -150,11 +149,9 @@
 
         assert result == expected
 
-=======
     @pytest.mark.skip(
         reason="This test is flaky due to calling out to an external service and should be fixed."
     )
->>>>>>> add5f1a6
     def test_incorrect_snapshot_order(self):
         with pytest.raises(ValueError):
             end_snapshot = "2021-04"
