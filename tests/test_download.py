--- conflicted
+++ resolved
@@ -121,37 +121,6 @@
 
         assert True
 
-<<<<<<< HEAD
-=======
-    def test_resiliparse_extract_text(self, html_string):
-        algorithm = ResiliparseExtractor()
-        stop_words = get_stop_list_dict()
-        result = algorithm.extract_text(html_string, stop_words["ENGLISH"])
-
-        expected = [
-            "This is a sample paragraph. In it we write words. These are stopwords: because did than has near we almost while what still.",
-            "Let's keep this paragraph: either came does last new took taken making became from.",
-        ]
-
-        assert result == expected
-
-    def test_trafilatura_extract_text(self, html_string):
-        algorithm = TrafilaturaExtractor(
-            min_extracted_size=10,
-            min_duplcheck_size=10,
-            max_repetitions=1,
-            deduplicate=True,
-        )
-        stop_words = get_stop_list_dict()
-        result = algorithm.extract_text(html_string, stop_words["ENGLISH"])
-
-        expected = [
-            "Let's keep this paragraph: either came does last new took taken making became from.",
-        ]
-
-        assert result == expected
-
->>>>>>> 1f8e5ada
     @pytest.mark.skip(
         reason="This test is flaky due to calling out to an external service and should be fixed."
     )
@@ -516,56 +485,10 @@
 
 
 class TestExtractor:
-    def test_resiliparse_extract_text(self):
-        # Modified from https://github.com/chatnoir-eu/chatnoir-resiliparse/blob/abdf1966fb3cefe3e0790e510ab5cb1446f99a79/tests/resiliparse/extract/test_html2text.py
-        html = """<!doctype html>
-            <head>
-                <title>My Title</title>
-                <meta charset="utf-8">
-                <style>* { margin: 0; }</style>
-            </head>
-            <body>
-                <section id="wrapper">
-                    <nav>
-                        <ul>
-                            <li>Nav 1</li>
-                            <li>
-                                <p>Nav 2</p>
-                                <ul>
-                                    <li><p>Nav 3</p></li>
-                                </ul>
-                            </li>
-                        </ul>
-                    </nav>
-                    <main>
-                        This is a sample paragraph. In it we write words.
-                        These are stopwords: because did than has near we almost while what still.
-                        <a href="#foo" hidden>bar</a>
-
-                        <p>
-                        This paragraph doesn't have many stopwords. Remove it.
-                        <br>Let's keep this paragraph: either came does last new took taken making became from.
-                        </p>
-
-                        <button aria-hidden="true">Click here</button>
-                        <input type="hidden" value="foo">
-                        <input type="text" value="Some text" placeholder="Insert text">
-                        <input type="text" placeholder="Insert text">
-                        <img src="" alt="Some image">
-                        <object data="" class="some-class hidden">Cannot display object</object>
-                    </main>
-                    <script language="vbscript" type="text/vbscript">MsgBox("Hello World!")</script>
-                    <noscript>Sorry, your browser doesn't support VB Script!</noscript>
-                    <div><div><div><footer id="global-footer">
-                        Copyright (C) 2021 Foo Bar
-                    </footer></div></div></div>
-                </section>
-            </body>
-        </html>"""
-
+    def test_resiliparse_extract_text(self, html_string):
         algorithm = ResiliparseExtractor()
         stop_words = get_stop_list_dict()
-        result = algorithm.extract_text(html, stop_words["ENGLISH"], "ENGLISH")
+        result = algorithm.extract_text(html_string, stop_words["ENGLISH"])
 
         expected = [
             "This is a sample paragraph. In it we write words. These are stopwords: because did than has near we almost while what still.",
@@ -574,8 +497,28 @@
 
         assert result == expected
 
-    @pytest.mark.parametrize("extraction_algorithm", ["justext", "resiliparse"])
+    def test_trafilatura_extract_text(self, html_string):
+        algorithm = TrafilaturaExtractor(
+            min_extracted_size=10,
+            min_duplcheck_size=10,
+            max_repetitions=1,
+            deduplicate=True,
+        )
+        stop_words = get_stop_list_dict()
+        result = algorithm.extract_text(html_string, stop_words["ENGLISH"])
+
+        expected = [
+            "Let's keep this paragraph: either came does last new took taken making became from.",
+        ]
+
+        assert result == expected
+
+    # TODO: Add Trafilatura
+    @pytest.mark.parametrize("extraction_algorithm", ["justext", "resiliparse", "trafilatura"])
     def test_extract_thai_text(self, extraction_algorithm):
+        if extraction_algorithm == "trafilatura":
+            assert False
+
         thai_html = """<!doctype html>
             <head>
                 <title>ชื่อเรื่องของฉัน</title>
@@ -613,8 +556,11 @@
 
         assert result == expected
 
-    @pytest.mark.parametrize("extraction_algorithm", ["justext", "resiliparse"])
+    @pytest.mark.parametrize("extraction_algorithm", ["justext", "resiliparse", "trafilatura"])
     def test_extract_chinese_text(self, extraction_algorithm):
+        if extraction_algorithm == "trafilatura":
+            assert False
+
         chinese_html = """<!doctype html>
             <head>
                 <title>我的标题</title>
@@ -651,8 +597,11 @@
 
         assert result == expected
 
-    @pytest.mark.parametrize("extraction_algorithm", ["justext", "resiliparse"])
+    @pytest.mark.parametrize("extraction_algorithm", ["justext", "resiliparse", "trafilatura"])
     def test_extract_japanese_text(self, extraction_algorithm):
+        if extraction_algorithm == "trafilatura":
+            assert False
+
         japanese_html = """<!doctype html>
             <head>
                 <title>私のタイトル</title>
@@ -691,8 +640,11 @@
 
         assert result == expected
 
-    @pytest.mark.parametrize("extraction_algorithm", ["justext", "resiliparse"])
+    @pytest.mark.parametrize("extraction_algorithm", ["justext", "resiliparse", "trafilatura"])
     def test_extract_korean_text(self, extraction_algorithm):
+        if extraction_algorithm == "trafilatura":
+            assert False
+
         korean_html = """<!doctype html>
             <head>
                 <title>내 제목</title>
