# Copyright (c) 2025, NVIDIA CORPORATION.  All rights reserved.
#
# Licensed under the Apache License, Version 2.0 (the "License");
# you may not use this file except in compliance with the License.
# You may obtain a copy of the License at
#
#     http://www.apache.org/licenses/LICENSE-2.0
#
# Unless required by applicable law or agreed to in writing, software
# distributed under the License is distributed on an "AS IS" BASIS,
# WITHOUT WARRANTIES OR CONDITIONS OF ANY KIND, either express or implied.
# See the License for the specific language governing permissions and
# limitations under the License.
import os

import numpy as np
import pytest
import torch
import torch.nn.functional as F
from dask.dataframe.utils import assert_eq
from transformers import AutoConfig, AutoModel, AutoTokenizer

from nemo_curator import SemDedup, SemDedupConfig
from nemo_curator.cache import Cache
from nemo_curator.datasets import DocumentDataset
from nemo_curator.utils.import_utils import gpu_only_import, gpu_only_import_from

cudf = gpu_only_import("cudf")
dask_cudf = gpu_only_import("dask_cudf")
EmbeddingCreator = gpu_only_import_from(
    "nemo_curator.modules.semantic_dedup.embeddings", "EmbeddingCreator"
)


@pytest.fixture
def dedup_data():
    df = cudf.DataFrame(
        {
            "id": [1, 2, 3, 4, 100, 200, 300],
            "text": [
                "The quick brown fox jumps over the lazy dog",
                "The quick brown foxes jumps over the lazy dog",
                "The quick brown wolf jumps over the lazy dog",
                "The quick black cat jumps over the lazy dog",
                "A test string",
                "Another test string",
                "A different object",
            ],
        }
    )
    df = dask_cudf.from_cudf(df, 2)
    return DocumentDataset(df)


@pytest.fixture
def non_dedup_data():
    df = cudf.DataFrame(
        {
            "doc_id": ["doc_1", "doc_2"],
            "text": [
                "The quick brown fox jumps over the lazy dog",
                "A test string",
            ],
        }
    )
    df = dask_cudf.from_cudf(df, 2)
    return DocumentDataset(df)


@pytest.mark.gpu
class TestSemDuplicates:
<<<<<<< HEAD
    @pytest.mark.parametrize("cache_method", ["Cache", "SemDedupConfig"])
=======
    @pytest.mark.parametrize("n_clusters", [3, 10])
>>>>>>> 0158d93f
    def test_sem_dedup(
        self,
        dedup_data,
        tmpdir,
<<<<<<< HEAD
        cache_method,
=======
        n_clusters,
>>>>>>> 0158d93f
        gpu_client,
    ):
        print("client", gpu_client)

<<<<<<< HEAD
        Cache().delete_cache_instance()  # Fresh start for new PyTest
        if cache_method == "Cache":
            Cache(cache_dir=os.path.join(tmpdir, "test_sem_dedup_cache"))
            cache_dir = None
        else:
            cache_dir = os.path.join(tmpdir, "test_sem_dedup_cache")

        config = SemDedupConfig(
            cache_dir=cache_dir,
            n_clusters=3,
=======
        cache_dir = os.path.join(tmpdir, "test_sem_dedup_cache")
        config = SemDedupConfig(
            cache_dir=cache_dir,
            n_clusters=n_clusters,
>>>>>>> 0158d93f
            eps_thresholds=[0.10],
            eps_to_extract=0.10,
        )

        sem_duplicates = SemDedup(
            config=config,
            input_column="text",
            id_column="id",
            id_column_type="int",
        )

        dedup_data_len = dedup_data.df.shape[0].compute()
        if n_clusters > dedup_data_len:
            # Number of records in the dataset should never be less than n_clusters
            with pytest.raises(ValueError):
                result = sem_duplicates(dedup_data)
        else:
            # Correctly returns the original dataset with no duplicates removed
            result = sem_duplicates(dedup_data)
            result_df = result.df.compute()
            duplicate_docs = [2, 3, 4, 200, 300]
            expected_df = cudf.Series(duplicate_docs, name="id")
            assert_eq(result_df["id"].sort_values(), expected_df, check_index=False)

    @pytest.mark.parametrize("n_clusters", [2, 3])
    def test_no_sem_dedup(
        self,
        non_dedup_data,
        tmpdir,
        n_clusters,
        gpu_client,
    ):
        print("client", gpu_client)

        cache_dir = os.path.join(tmpdir, "test_no_sem_dedup")
        config = SemDedupConfig(
            cache_dir=cache_dir,
            n_clusters=n_clusters,
            eps_thresholds=[0.10],
            eps_to_extract=0.10,
        )

        sem_duplicates = SemDedup(
            config=config,
            input_column="text",
            id_column="doc_id",
            id_column_type="str",
        )

        non_dedup_data_len = non_dedup_data.df.shape[0].compute()
        if n_clusters > non_dedup_data_len:
            # Number of records in the dataset should never be less than n_clusters
            with pytest.raises(ValueError):
                result = sem_duplicates(non_dedup_data)
        else:
            # Correctly returns the original dataset with no duplicates removed
            result = sem_duplicates(non_dedup_data)
            result_df = result.df.compute()
            duplicate_docs = ["doc_1", "doc_2"]
            expected_df = cudf.Series(duplicate_docs, name="doc_id")
            assert_eq(result_df["doc_id"].sort_values(), expected_df, check_index=False)

        # Check that the output is written when either:
        # (1) Cache(cache_dir=...) is initialized, or
        # (2) SemDedupConfig(cache_dir=...) is initialized.
        # Either way, their output files should be identical.
        cache_dir = os.path.join(tmpdir, "test_sem_dedup_cache")

        assert os.path.exists(cache_dir)
        assert os.path.exists(cache_dir + "/embeddings/part.0.parquet")
        assert os.path.exists(cache_dir + "/embeddings/part.1.parquet")
        assert os.path.exists(cache_dir + "/clustering_results/dedup_summary_0.1.csv")
        assert os.path.exists(cache_dir + "/clustering_results/kmeans_centroids.npy")
        assert os.path.exists(cache_dir + "/clustering_results/sorted/cluster_0.npy")
        assert os.path.exists(cache_dir + "/clustering_results/sorted/cluster_1.npy")
        assert os.path.exists(cache_dir + "/clustering_results/sorted/cluster_2.npy")
        assert os.path.exists(
            cache_dir
            + "/clustering_results/embs_by_nearest_center/nearest_cent=0/part.0.parquet"
        )
        assert os.path.exists(
            cache_dir
            + "/clustering_results/embs_by_nearest_center/nearest_cent=1/part.0.parquet"
        )
        assert os.path.exists(
            cache_dir
            + "/clustering_results/embs_by_nearest_center/nearest_cent=2/part.0.parquet"
        )
        assert os.path.exists(
            cache_dir + "/clustering_results/semdedup_pruning_tables/cluster_0.parquet"
        )
        assert os.path.exists(
            cache_dir + "/clustering_results/semdedup_pruning_tables/cluster_1.parquet"
        )
        assert os.path.exists(
            cache_dir + "/clustering_results/semdedup_pruning_tables/cluster_2.parquet"
        )
        assert os.path.exists(cache_dir + "/clustering_results/unique_ids_0.1.parquet")

    @pytest.mark.parametrize("pooling_strategy", ["last_token", "mean_pooling"])
    def test_embedding_creator_pooling_strategies(self, tmpdir, pooling_strategy):
        test_text_1 = "The quick brown fox jumps over the lazy dog"
        test_text_2 = "The brown fox jumps over the dog"
        test_texts = [test_text_1, test_text_2] * 32
        df = cudf.DataFrame({"text": test_texts})
        ddf = dask_cudf.from_cudf(df, 1)

        cache_dir = os.path.join(tmpdir, "test_embeddings_cache")

        embedding_creator = EmbeddingCreator(
            embedding_model_name_or_path="sentence-transformers/all-MiniLM-L6-v2",
            embedding_batch_size=32,
            cache_dir=cache_dir,
            embeddings_save_loc="mean_embeddings",
            embedding_pooling_strategy=pooling_strategy,
            input_column="text",
        )

        embeddings = embedding_creator.create_embeddings(ddf).compute()
        embeddings = embeddings["embeddings"].to_arrow().to_pylist()
        embeddings = np.array(embeddings)

        reference_embeddings = get_reference_embeddings(
            test_texts, pooling_strategy=pooling_strategy
        )

        assert np.allclose(
            embeddings, reference_embeddings, atol=1e-3
        ), "Embeddings should match reference embeddings"


def get_reference_embeddings(
    texts,
    model_name="sentence-transformers/all-MiniLM-L6-v2",
    pooling_strategy="last_token",
):
    """
    Get embeddings using either last token or mean pooling strategy.

    Args:
        texts: List of input texts
        model_name: Name or path of the model to use
        pooling_strategy: Either "last_token" for last token or "mean" for mean pooling
    """
    tokenizer = AutoTokenizer.from_pretrained(model_name)
    model = AutoModel.from_pretrained(model_name)
    model = model.to("cuda")
    model.eval()
    max_len_to_use = tokenizer.model_max_length
    if max_len_to_use > 1e5:
        max_len_to_use = AutoConfig.from_pretrained(model_name).max_position_embeddings
    max_seq_length: int = max_len_to_use

    embs = []
    for text in texts:
        inputs = tokenizer(
            text,
            return_tensors="pt",
            padding=True,
            truncation=True,
            max_length=max_seq_length,
        )
        inputs = {k: v.to("cuda") for k, v in inputs.items()}

        with torch.no_grad():
            with torch.autocast(device_type="cuda"):
                outputs = model(**inputs)

        if pooling_strategy == "last_token":
            embeddings = outputs.last_hidden_state[:, -1, :]
        elif pooling_strategy == "mean_pooling":
            token_embeddings = outputs.last_hidden_state
            attention_mask = inputs["attention_mask"]
            input_mask_expanded = (
                attention_mask.unsqueeze(-1).expand(token_embeddings.size()).float()
            )
            sum_embeddings = torch.sum(token_embeddings * input_mask_expanded, dim=1)
            sum_mask = torch.clamp(input_mask_expanded.sum(dim=1), min=1e-9)
            embeddings = sum_embeddings / sum_mask
        else:
            raise ValueError(
                "pooling_strategy must be either 'last_token' or 'mean_pooling'"
            )

        normed_emb = F.normalize(embeddings, dim=1).cpu()
        normed_emb = normed_emb.squeeze(0)
        embs.append(normed_emb)

    return np.array(embs)<|MERGE_RESOLUTION|>--- conflicted
+++ resolved
@@ -69,25 +69,18 @@
 
 @pytest.mark.gpu
 class TestSemDuplicates:
-<<<<<<< HEAD
     @pytest.mark.parametrize("cache_method", ["Cache", "SemDedupConfig"])
-=======
     @pytest.mark.parametrize("n_clusters", [3, 10])
->>>>>>> 0158d93f
     def test_sem_dedup(
         self,
         dedup_data,
         tmpdir,
-<<<<<<< HEAD
         cache_method,
-=======
         n_clusters,
->>>>>>> 0158d93f
         gpu_client,
     ):
         print("client", gpu_client)
 
-<<<<<<< HEAD
         Cache().delete_cache_instance()  # Fresh start for new PyTest
         if cache_method == "Cache":
             Cache(cache_dir=os.path.join(tmpdir, "test_sem_dedup_cache"))
@@ -97,13 +90,7 @@
 
         config = SemDedupConfig(
             cache_dir=cache_dir,
-            n_clusters=3,
-=======
-        cache_dir = os.path.join(tmpdir, "test_sem_dedup_cache")
-        config = SemDedupConfig(
-            cache_dir=cache_dir,
             n_clusters=n_clusters,
->>>>>>> 0158d93f
             eps_thresholds=[0.10],
             eps_to_extract=0.10,
         )
