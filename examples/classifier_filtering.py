# Copyright (c) 2024, NVIDIA CORPORATION.  All rights reserved.
#
# Licensed under the Apache License, Version 2.0 (the "License");
# you may not use this file except in compliance with the License.
# You may obtain a copy of the License at
#
#     http://www.apache.org/licenses/LICENSE-2.0
#
# Unless required by applicable law or agreed to in writing, software
# distributed under the License is distributed on an "AS IS" BASIS,
# WITHOUT WARRANTIES OR CONDITIONS OF ANY KIND, either express or implied.
# See the License for the specific language governing permissions and
# limitations under the License.

import argparse
import random

import fasttext

import nemo_curator as nc
from nemo_curator.datasets import DocumentDataset
<<<<<<< HEAD
from nemo_curator.modifiers import FastTextLabelModifier
from nemo_curator.filters import FastTextQualityFilter
=======
from nemo_curator.filters import BatchedFastTextQualityFilter
from nemo_curator.modifiers import FastTextLabelModifier
from nemo_curator.utils.distributed_utils import get_client, read_data, write_to_disk
>>>>>>> fc167a6e
from nemo_curator.utils.file_utils import get_all_files_paths_under
from nemo_curator.utils.script_utils import add_distributed_args


def load_dataset(input_data_dir):
    files = list(get_all_files_paths_under(input_data_dir))
    raw_data = read_data(files, file_type="jsonl", backend="pandas", add_filename=True)
    dataset = DocumentDataset(raw_data)

    return dataset


def create_samples(data_path, label, num_samples):
    raw_dataset = load_dataset(data_path)
    label_quality = nc.Modify(FastTextLabelModifier(label))

    labeled_dataset = label_quality(raw_dataset)
    labeled_samples = labeled_dataset.df.sample(
        frac=num_samples / len(labeled_dataset.df)
    )

    return labeled_samples["text"].compute().values.tolist()


def main(args):
    # Params
    low_quality_data_path = "/path/to/low_quality"
    high_quality_data_path = "/path/to/high_quality"
    num_low_quality_samples = 1000
    num_high_quality_samples = 1000
    filtered_output = "/path/to/output"

    # Prepare samples for the classifier
    client = get_client(args, args.device)
    low_quality_samples = create_samples(
        low_quality_data_path, "__label__lq", num_low_quality_samples
    )
    high_quality_samples = create_samples(
        high_quality_data_path, "__label__hq", num_high_quality_samples
    )

    train_samples = low_quality_samples + high_quality_samples
    random.shuffle(train_samples)
    train_file = "./fasttext.train"
    model_path = "./fasttext_model.bin"
    with open(train_file, "w") as f:
        for sample in train_samples:
            f.write(sample)
            f.write("\n")

    # Train fastText classifier
    model = fasttext.train_supervised(
        input=train_file,
        lr=0.01,
        dim=100,
        epoch=5,
        wordNgrams=2,
    )
    model.save_model(model_path)

    # Filter data
    target_dataset = load_dataset(low_quality_data_path)
<<<<<<< HEAD
    filter_pipeline = nc.ScoreFilter(FastTextQualityFilter(model_path), score_field="quality_score", score_type=float)
=======
    filter_pipeline = nc.ScoreFilter(
        BatchedFastTextQualityFilter(model_path),
        score_field="quality_score",
        batched=True,
        score_type=float,
    )
>>>>>>> fc167a6e
    filtered_dataset = filter_pipeline(target_dataset)

    # Write filtered dataset
    write_to_disk(filtered_dataset.df, filtered_output, write_to_filename=True)


def attach_args(
    parser=argparse.ArgumentParser(
        formatter_class=argparse.ArgumentDefaultsHelpFormatter
    ),
):
    return add_distributed_args(parser)


if __name__ == "__main__":
    main(attach_args().parse_args())<|MERGE_RESOLUTION|>--- conflicted
+++ resolved
@@ -19,14 +19,9 @@
 
 import nemo_curator as nc
 from nemo_curator.datasets import DocumentDataset
-<<<<<<< HEAD
-from nemo_curator.modifiers import FastTextLabelModifier
 from nemo_curator.filters import FastTextQualityFilter
-=======
-from nemo_curator.filters import BatchedFastTextQualityFilter
 from nemo_curator.modifiers import FastTextLabelModifier
 from nemo_curator.utils.distributed_utils import get_client, read_data, write_to_disk
->>>>>>> fc167a6e
 from nemo_curator.utils.file_utils import get_all_files_paths_under
 from nemo_curator.utils.script_utils import add_distributed_args
 
@@ -89,16 +84,12 @@
 
     # Filter data
     target_dataset = load_dataset(low_quality_data_path)
-<<<<<<< HEAD
-    filter_pipeline = nc.ScoreFilter(FastTextQualityFilter(model_path), score_field="quality_score", score_type=float)
-=======
     filter_pipeline = nc.ScoreFilter(
-        BatchedFastTextQualityFilter(model_path),
+        FastTextQualityFilter(model_path),
         score_field="quality_score",
         batched=True,
         score_type=float,
     )
->>>>>>> fc167a6e
     filtered_dataset = filter_pipeline(target_dataset)
 
     # Write filtered dataset
