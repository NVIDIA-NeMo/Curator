# Copyright (c) 2024, NVIDIA CORPORATION.  All rights reserved.
#
# Licensed under the Apache License, Version 2.0 (the "License");
# you may not use this file except in compliance with the License.
# You may obtain a copy of the License at
#
#     http://www.apache.org/licenses/LICENSE-2.0
#
# Unless required by applicable law or agreed to in writing, software
# distributed under the License is distributed on an "AS IS" BASIS,
# WITHOUT WARRANTIES OR CONDITIONS OF ANY KIND, either express or implied.
# See the License for the specific language governing permissions and
# limitations under the License.

import argparse

import dask.dataframe
import pandas as pd

from nemo_curator.datasets import DocumentDataset
from nemo_curator.modifiers.pii_modifier import PiiModifier
from nemo_curator.modules.modify import Modify
from nemo_curator.utils.distributed_utils import get_client
from nemo_curator.utils.script_utils import add_distributed_args


def console_script():
    parser = argparse.ArgumentParser()
    arguments = add_distributed_args(parser).parse_args()
    _ = get_client(arguments, arguments.device)

    dataframe = pd.DataFrame(
        {"text": ["Sarah and Ryan went out to play", "Jensen is the CEO of NVIDIA"]}
    )
    dd = dask.dataframe.from_pandas(dataframe, npartitions=1)
    dataset = DocumentDataset(dd)

<<<<<<< HEAD
    modifier = PiiModifier(
        log_dir='./logs',
=======
    modifier = PiiModifierBatched(
        log_dir="./logs",
>>>>>>> fc167a6e
        batch_size=2000,
        language="en",
        supported_entities=["PERSON", "EMAIL_ADDRESS"],
        anonymize_action="replace",
    )

    modify = Modify(modifier)
    modified_dataset = modify(dataset)
    modified_dataset.df.to_json("output_files/*.jsonl", lines=True, orient="records")


if __name__ == "__main__":
    console_script()<|MERGE_RESOLUTION|>--- conflicted
+++ resolved
@@ -35,13 +35,8 @@
     dd = dask.dataframe.from_pandas(dataframe, npartitions=1)
     dataset = DocumentDataset(dd)
 
-<<<<<<< HEAD
     modifier = PiiModifier(
-        log_dir='./logs',
-=======
-    modifier = PiiModifierBatched(
         log_dir="./logs",
->>>>>>> fc167a6e
         batch_size=2000,
         language="en",
         supported_entities=["PERSON", "EMAIL_ADDRESS"],
