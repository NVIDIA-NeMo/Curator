# Copyright (c) 2025, NVIDIA CORPORATION.  All rights reserved.
#
# Licensed under the Apache License, Version 2.0 (the "License");
# you may not use this file except in compliance with the License.
# You may obtain a copy of the License at
#
#     http://www.apache.org/licenses/LICENSE-2.0
#
# Unless required by applicable law or agreed to in writing, software
# distributed under the License is distributed on an "AS IS" BASIS,
# WITHOUT WARRANTIES OR CONDITIONS OF ANY KIND, either express or implied.
# See the License for the specific language governing permissions and
# limitations under the License.

name: CICD NeMo Curator
on:
  schedule:
    - cron: 0 0 * * *
  push:
    branches:
      - main
      - "pull-request/[0-9]+"

concurrency:
  group: ${{ github.workflow }}-${{ github.event.pull_request.number || github.ref }}-${{ github.event.label.name || 'main' }}-${{ github.event_name }}
  cancel-in-progress: true

permissions:
  id-token: write
  contents: read

jobs:
  pre-flight:
    runs-on: ubuntu-latest
    outputs:
      is_ci_workload: ${{ steps.is_ci_workload.outputs.main }}
      no_fail_fast: ${{ steps.no_fail_fast.outputs.main }}
      docs_only: ${{ steps.docs_only.outputs.main == 'true' }}
    env:
      TESTS_TO_RUN: ${{ inputs.test_to_run }}
      EVENT_NAME: ${{ github.event_name }}
    steps:
      - name: Checkout
        uses: actions/checkout@v4
        with:
          fetch-depth: 0
          submodules: recursive

      - name: Get PR info
        id: get-pr-info
        if: startsWith(github.ref, 'refs/heads/pull-request/')
        uses: nv-gha-runners/get-pr-info@main

      - name: Determine base reference
        id: base-ref
        run: |
          echo "base=${{ (startsWith(github.ref, 'refs/heads/pull-request/') && fromJSON(steps.get-pr-info.outputs.pr-info).base.ref) || 'HEAD~1' }}" >> $GITHUB_OUTPUT

      - name: Get changed files
        id: changed-files
        uses: step-security/changed-files@v45.0.1
        with:
          files: |
            nemo_curator/**
            .github/**
            pyproject.toml
            Dockerfile
            tests/**
          base_sha: ${{ steps.base-ref.outputs.base }}

      - name: Check if docs only
        shell: bash
        id: docs_only
        env:
          DOCS_ONLY: ${{ steps.changed-files.outputs.any_changed == 'false' }}
        run: |
          echo "main=$DOCS_ONLY" | tee -a "$GITHUB_OUTPUT"

      - name: Check if this is a CI workload
        shell: bash
        id: is_ci_workload
        run: |
          branch_name=${GITHUB_HEAD_REF:-${GITHUB_REF#refs/heads/}}

          if [[ "$branch_name" =~ ^bump-ci-container || "$EVENT_NAME" == "schedule" ]]; then
            is_ci_workload=true
            echo "main=true" | tee -a "$GITHUB_OUTPUT"
          else
            is_ci_workload=false
          fi

          echo "main=$is_ci_workload" | tee -a "$GITHUB_OUTPUT"

      - name: Check if no-fail-fast is set
        shell: bash
        id: no_fail_fast
        env:
          HAS_FAIL_FAST_LABEL: ${{ contains(github.event.pull_request.labels.*.name, 'no-fail-fast') }}
        run: |
          if [[ "$HAS_FAIL_FAST_LABEL" == "true" || "$EVENT_NAME" == "schedule" ]]; then
            no_fail_fast=true
          else
            no_fail_fast=false
          fi

          echo "main=$no_fail_fast" | tee -a "$GITHUB_OUTPUT"

  cicd-wait-in-queue:
    needs: [pre-flight]
    runs-on: ubuntu-latest
    environment: test
    if: |
      needs.pre-flight.outputs.test_to_run != '[]'
      && needs.pre-flight.outputs.is_ci_workload == 'false'
      && needs.pre-flight.outputs.docs_only == 'false'
    steps:
      - name: Running CI tests
        run: |
          echo "Running CI tests"

  cicd-cpu-tests:
    strategy:
      fail-fast: false
      matrix:
        os: [ubuntu-latest]
        python-version: ["3.10", "3.12"]
    needs: [pre-flight, cicd-wait-in-queue]
    runs-on: ${{ matrix.os }}
    name: L0_Unit_Test_CPU_python-${{ matrix.python-version }}
    environment: nemo-ci
    if: |
      (
        success()
        || needs.pre-flight.outputs.is_ci_workload == 'true'
        || needs.pre-flight.outputs.force_run_all == 'true'
      )
      && !cancelled()
    steps:
      - uses: actions/checkout@v4
        with:
          submodules: recursive
      - name: Optionally free up space on Ubuntu
        run: |
          sudo rm -rf /usr/share/dotnet
          sudo rm -rf /opt/ghc
          sudo rm -rf "/usr/local/share/boost"
          sudo rm -rf "$AGENT_TOOLSDIRECTORY"
      - name: Set up Python ${{ matrix.python-version }}
        uses: actions/setup-python@v5
        with:
          python-version: ${{ matrix.python-version }}
      - name: Install NeMo-Curator and pytest
        run: |
          pip install -U pip
          pip install --no-cache-dir ".[text]"
          pip install --no-cache-dir ".[video]"
<<<<<<< HEAD
          pip install --no-cache-dir ".[audio]"
          pip install --no-cache-dir pytest-asyncio coverage
          pip install --no-cache-dir "internvideo2-multi-modality @ git+https://github.com/suiyoubi/InternVideo.git@curator#subdirectory=InternVideo2/multi_modality"
=======
          pip install --no-cache-dir ".[internvideo2]"
>>>>>>> f3b8e00f
          pip install --no-cache-dir --group test

      - name: Run tests (CPU)
        run: |
          python -m coverage run --branch --source=nemo_curator -m pytest -v tests -m "not gpu"

      - name: Generate report
        id: check
        shell: bash
        run: |
          python -m coverage xml
          python -m coverage report
          coverage_report=coverage-unit-test-${{ github.run_id }}-$(uuidgen)
          echo "$coverage_report"
          echo "coverage_report=$coverage_report" >> "$GITHUB_OUTPUT"
      - name: Upload artifacts
        uses: actions/upload-artifact@v4
        if: ${{ steps.check.outputs.coverage_report != 'none' }}
        with:
          name: ${{ steps.check.outputs.coverage_report }}
          path: |
            ./coverage.xml
            ./.coverage
          include-hidden-files: true

  cicd-gpu-tests:
    strategy:
      fail-fast: false
      matrix:
        include:
          - script: L0_Unit_Test_GPU
            runner: self-hosted-nemo
    needs: [cicd-cpu-tests]
    runs-on: ${{ matrix.runner }}
    name: ${{ matrix.script }}
    environment: nemo-ci
    if: |
      (
        success()
        || needs.pre-flight.outputs.is_ci_workload == 'true'
        || needs.pre-flight.outputs.force_run_all == 'true'
      )
      && !cancelled()
    steps:
      - name: Checkout
        uses: actions/checkout@v4
        with:
          submodules: recursive
      - name: main
        uses: ./.github/actions/test-template
        with:
          script: ${{ matrix.script }}
          is_unit_test: "false"
          has-azure-credentials: "true"
          azure-client-id: ${{ secrets.AZURE_CLIENT_ID }}
          azure-tenant-id: ${{ secrets.AZURE_TENANT_ID }}
          azure-subscription-id: ${{ secrets.AZURE_SUBSCRIPTION_ID }}
          PAT: ${{ secrets.PAT }}
          timeout: 20

  Nemo_CICD_Test:
    needs:
      - pre-flight
      - cicd-cpu-tests
      - cicd-gpu-tests
    if: |
      (
        needs.pre-flight.outputs.docs_only == 'true'
        || success()
      )
      && !cancelled()
    runs-on: ubuntu-latest
    permissions: write-all
    steps:
      - name: Checkout
        uses: actions/checkout@v4

      - name: Get workflow result
        id: result
        env:
          GH_TOKEN: ${{ github.token }}
          RUN_ID: ${{ github.run_id }}
          DOCS_ONLY: ${{ needs.pre-flight.outputs.docs_only }}
        run: |
          # Get workflow run details and check job conclusions
          NUM_FAILED=$(gh run view $RUN_ID --json jobs -q '[.jobs[] | select(.conclusion == "failure") | .name] | length')
          NUM_CANCELLED=$(gh run view $RUN_ID --json jobs -q '[.jobs[] | select(.conclusion == "cancelled") | .name] | length')
          if [[ ($NUM_FAILED -eq 0 && $NUM_CANCELLED -eq 0) || $DOCS_ONLY == 'true' ]]; then
            RESULT="success"
          elif [[ $NUM_CANCELLED -gt 0 ]]; then
            RESULT="cancelled"
          else
            RESULT="failure"
          fi
          # Output the final status
          echo "code=$RESULT" | tee -a $GITHUB_OUTPUT
      - name: Checkout for GH CLI
        uses: actions/checkout@v4

      - name: Remove label if not cancelled
        if: |
          steps.result.outputs.code != 'cancelled'
          && github.event.label.name == 'Run CICD'
          && github.event.pull_request.head.repo.full_name == github.repository
        env:
          GH_TOKEN: ${{ github.token }}
          PR_NUMBER: ${{ github.event.number }}
        run: gh pr edit "$PR_NUMBER" --remove-label "Run CICD"

      - name: Pipeline successful, add PR comment
        if: |
          steps.result.outputs.code == 'success'
          && github.event_name == 'pull_request'
          && env.SLACK_WEBHOOK != ''
        uses: peter-evans/create-or-update-comment@v4
        env:
          SLACK_WEBHOOK: ${{ secrets.SLACK_WEBHOOK }}
          REPOSITORY: ${{ github.repository }}
          RUN_ID: ${{ github.run_id }}
        with:
          issue-number: ${{ github.event.number }}
          body: |
            [🤖]: Hi @${{ github.event.pull_request.user.login }} 👋,
            We wanted to let you know that a [CICD pipeline](https://github.com/${{ env.REPOSITORY }}/actions/runs/${{ env.RUN_ID }}) for this PR just finished successfully.
            So it might be time to merge this PR or get some approvals.
            //cc @NVIDIA-NeMo/automation
      - name: "Pipeline not successful and not cancelled: Send Slack alert & create step summary"
        if: |
          steps.result.outputs.code == 'failure'
          && github.event.label.name == 'Run CICD'
          && env.SLACK_WEBHOOK != ''
        env:
          SLACK_WEBHOOK: ${{ secrets.SLACK_WEBHOOK }}
          GH_TOKEN: ${{ secrets.GITHUB_TOKEN }}
          REPOSITORY: ${{ github.repository }}
          RUN_ID: ${{ github.run_id }}
          PR_NUMBER: ${{ github.event.number }}
          SERVER_URL: ${{ github.server_url }}
        run: |
          set -x
          pip install PyGithub
          export BRANCH_NAME=${GITHUB_HEAD_REF:-${GITHUB_REF#refs/heads/}}
          python .github/scripts/notify.py
      - name: Exit
        if: ${{ always() }}
        env:
          RESULT: ${{ steps.result.outputs.code }}
        run: |
          if [ $RESULT == "success" ]; then
            exit 0
          else
            exit 1
          fi

  Coverage:
    runs-on: ubuntu-latest
    needs: [pre-flight, Nemo_CICD_Test]
    if: |
      needs.pre-flight.outputs.test_to_run != '[]'
      && needs.pre-flight.outputs.docs_only == 'false'
      && (
        success()
        || needs.Nemo_CICD_Test.result == 'success'
      )
      && !cancelled()
    strategy:
      matrix:
        flag: [unit-test]
    steps:
      - name: Checkout
        uses: actions/checkout@v4

      - name: Download coverage reports of current branch
        uses: actions/download-artifact@v4
        with:
          pattern: coverage-${{ matrix.flag }}-*

      - name: Get total coverage of current branch
        shell: bash -x -e -u -o pipefail {0}
        if: always()
        run: |
          pip install coverage[toml]
          ls -al .
          ls -al coverage-*/
          coverage combine --keep $(ls coverage-*/.coverage)
          coverage report -i
          rm -rf coverage-*
          ls -al

      - name: Upload coverage reports to Codecov
        uses: codecov/codecov-action@v5
        with:
          token: ${{ secrets.CODECOV_TOKEN }}
          verbose: true
          flags: ${{ matrix.flag }}

      - name: Upload artifacts
        uses: actions/upload-artifact@v4
        with:
          name: coverage-${{ matrix.flag }}-aggregated
          path: |
            .coverage
          include-hidden-files: true

  codecov-placeholder:
    name: codecov/patch
    needs: [pre-flight]
    if: needs.pre-flight.outputs.docs_only == 'true'
    runs-on: ubuntu-latest
    steps:
      - name: codecov_placeholder
        run: |
          echo "This is a placeholder status check for when no tests are ran but the codecov status is expected"<|MERGE_RESOLUTION|>--- conflicted
+++ resolved
@@ -153,14 +153,9 @@
         run: |
           pip install -U pip
           pip install --no-cache-dir ".[text]"
+          pip install --no-cache-dir ".[audio]"
           pip install --no-cache-dir ".[video]"
-<<<<<<< HEAD
-          pip install --no-cache-dir ".[audio]"
-          pip install --no-cache-dir pytest-asyncio coverage
-          pip install --no-cache-dir "internvideo2-multi-modality @ git+https://github.com/suiyoubi/InternVideo.git@curator#subdirectory=InternVideo2/multi_modality"
-=======
           pip install --no-cache-dir ".[internvideo2]"
->>>>>>> f3b8e00f
           pip install --no-cache-dir --group test
 
       - name: Run tests (CPU)
