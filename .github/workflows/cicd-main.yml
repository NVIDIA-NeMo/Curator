# Copyright (c) 2025, NVIDIA CORPORATION. All rights reserved.
#
# Licensed under the Apache License, Version 2.0 (the "License");
# you may not use this file except in compliance with the License.
# You may obtain a copy of the License at
#
#     http://www.apache.org/licenses/LICENSE-2.0
#
# Unless required by applicable law or agreed to in writing, software
# distributed under the License is distributed on an "AS IS" BASIS,
# WITHOUT WARRANTIES OR CONDITIONS OF ANY KIND, either express or implied.
# See the License for the specific language governing permissions and
# limitations under the License.
name: CICD NeMo Curator
on:
  schedule:
    - cron: 0 0 * * *
  push:
    branches:
      - ray-api
      - "pull-request/[0-9]+"

concurrency:
  group: ${{ github.workflow }}-${{ github.event.pull_request.number || github.ref }}-${{ github.event.label.name || 'main' }}-${{ github.event_name }}
  cancel-in-progress: true

permissions:
  id-token: write
  contents: read

jobs:
  pre-flight:
    runs-on: ubuntu-latest
    outputs:
      is_ci_workload: ${{ steps.is_ci_workload.outputs.main }}
      no_fail_fast: ${{ steps.no_fail_fast.outputs.main }}
      docs_only: ${{ steps.docs_only.outputs.main == 'true' }}
    env:
      TESTS_TO_RUN: ${{ inputs.test_to_run }}
      EVENT_NAME: ${{ github.event_name }}
    steps:
      - name: Checkout
        uses: actions/checkout@v4
        with:
          fetch-depth: 0

      - name: Get PR info
        id: get-pr-info
        if: startsWith(github.ref, 'refs/heads/pull-request/')
        uses: nv-gha-runners/get-pr-info@main

      - name: Determine base reference
        id: base-ref
        run: |
          echo "base=${{ (startsWith(github.ref, 'refs/heads/pull-request/') && fromJSON(steps.get-pr-info.outputs.pr-info).base.ref) || 'HEAD~1' }}" >> $GITHUB_OUTPUT

      - name: Get changed files
        id: changed-files
        uses: step-security/changed-files@v45.0.1
        with:
          files: |
            ray-curator/**
            nemo_curator/**
            .github/**
            pyproject.toml
            Dockerfile
            tests/**
          base_sha: ${{ steps.base-ref.outputs.base }}

      - name: Check if docs only
        shell: bash
        id: docs_only
        env:
          DOCS_ONLY: ${{ steps.changed-files.outputs.any_changed == 'false' }}
        run: |
          echo "main=$DOCS_ONLY" | tee -a "$GITHUB_OUTPUT"

      - name: Check if this is a CI workload
        shell: bash
        id: is_ci_workload
        run: |
          branch_name=${GITHUB_HEAD_REF:-${GITHUB_REF#refs/heads/}}

          if [[ "$branch_name" =~ ^bump-ci-container || "$EVENT_NAME" == "schedule" ]]; then
            is_ci_workload=true
            echo "main=true" | tee -a "$GITHUB_OUTPUT"
          else
            is_ci_workload=false
          fi

          echo "main=$is_ci_workload" | tee -a "$GITHUB_OUTPUT"

      - name: Check if no-fail-fast is set
        shell: bash
        id: no_fail_fast
        env:
          HAS_FAIL_FAST_LABEL: ${{ contains(github.event.pull_request.labels.*.name, 'no-fail-fast') }}
        run: |
          if [[ "$HAS_FAIL_FAST_LABEL" == "true" || "$EVENT_NAME" == "schedule" ]]; then
            no_fail_fast=true
          else
            no_fail_fast=false
          fi

          echo "main=$no_fail_fast" | tee -a "$GITHUB_OUTPUT"

  cicd-wait-in-queue:
    needs: [pre-flight]
    runs-on: ubuntu-latest
    environment: test
    if: |
      needs.pre-flight.outputs.test_to_run != '[]'
      && needs.pre-flight.outputs.is_ci_workload == 'false'
      && needs.pre-flight.outputs.docs_only == 'false'
    steps:
      - name: Running CI tests
        run: |
          echo "Running CI tests"

  cicd-cpu-tests:
    strategy:
      fail-fast: false
      matrix:
        os: [ubuntu-latest]
        python-version: ["3.10", "3.12"]
    needs: [pre-flight, cicd-wait-in-queue]
    runs-on: ${{ matrix.os }}
    name: L0_Unit_Test_CPU_python-${{ matrix.python-version }}
    environment: nemo-ci
    if: |
      (
        success()
        || needs.pre-flight.outputs.is_ci_workload == 'true'
        || needs.pre-flight.outputs.force_run_all == 'true'
      )
      && !cancelled()
    steps:
      - uses: actions/checkout@v4
      - name: Optionally free up space on Ubuntu
        run: |
          sudo rm -rf /usr/share/dotnet
          sudo rm -rf /opt/ghc
          sudo rm -rf "/usr/local/share/boost"
          sudo rm -rf "$AGENT_TOOLSDIRECTORY"
      - name: Set up Python ${{ matrix.python-version }}
        uses: actions/setup-python@v5
        with:
          python-version: ${{ matrix.python-version }}
      - name: Install NeMo-Curator and pytest
        run: |
          pip install -U pip
          cd ray-curator
          pip install --no-cache-dir ".[text]"
          pip install --no-cache-dir ".[video]"
<<<<<<< HEAD
          pip install --no-cache-dir ".[audio]"
          pip install --no-cache-dir pytest-asyncio coverage
=======
          pip install --no-cache-dir "internvideo2-multi-modality @ git+https://github.com/suiyoubi/InternVideo.git@curator#subdirectory=InternVideo2/multi_modality"
          pip install --no-cache-dir --group test
>>>>>>> efe76b9d

      - name: Run tests (CPU)
        run: |
          cd ray-curator
          python -m coverage run --branch --source=ray_curator -m pytest -v tests -m "not gpu"

      - name: Generate report
        id: check
        shell: bash
        run: |
          cd ray-curator
          python -m coverage xml
          python -m coverage report
          coverage_report=coverage-unit-test-${{ github.run_id }}-$(uuidgen)
          echo "$coverage_report"
          echo "coverage_report=$coverage_report" >> "$GITHUB_OUTPUT"
      - name: Upload artifacts
        uses: actions/upload-artifact@v4
        if: ${{ steps.check.outputs.coverage_report != 'none' }}
        with:
          name: ${{ steps.check.outputs.coverage_report }}
          path: |
            ray-curator/coverage.xml
            ray-curator/.coverage
          include-hidden-files: true

  cicd-gpu-tests:
    strategy:
      fail-fast: false
      matrix:
        include:
          - script: L0_Unit_Test_GPU
            runner: self-hosted-nemo
    needs: [cicd-cpu-tests]
    runs-on: ${{ matrix.runner }}
    name: ${{ matrix.script }}
    environment: nemo-ci
    if: |
      (
        success()
        || needs.pre-flight.outputs.is_ci_workload == 'true'
        || needs.pre-flight.outputs.force_run_all == 'true'
      )
      && !cancelled()
    steps:
      - name: Checkout
        uses: actions/checkout@v4
      - name: main
        uses: ./.github/actions/test-template
        with:
          script: ${{ matrix.script }}
          is_unit_test: "false"
          has-azure-credentials: "true"
          azure-client-id: ${{ secrets.AZURE_CLIENT_ID }}
          azure-tenant-id: ${{ secrets.AZURE_TENANT_ID }}
          azure-subscription-id: ${{ secrets.AZURE_SUBSCRIPTION_ID }}
          PAT: ${{ secrets.PAT }}
          timeout: 20

  Nemo_CICD_Test:
    needs:
      - pre-flight
      - cicd-cpu-tests
      - cicd-gpu-tests
    if: |
      (
        needs.pre-flight.outputs.docs_only == 'true'
        || success()
      )
      && !cancelled()
    runs-on: ubuntu-latest
    permissions: write-all
    steps:
      - name: Checkout
        uses: actions/checkout@v4

      - name: Get workflow result
        id: result
        env:
          GH_TOKEN: ${{ github.token }}
          RUN_ID: ${{ github.run_id }}
          DOCS_ONLY: ${{ needs.pre-flight.outputs.docs_only }}
        run: |
          # Get workflow run details and check job conclusions
          NUM_FAILED=$(gh run view $RUN_ID --json jobs -q '[.jobs[] | select(.conclusion == "failure") | .name] | length')
          NUM_CANCELLED=$(gh run view $RUN_ID --json jobs -q '[.jobs[] | select(.conclusion == "cancelled") | .name] | length')
          if [[ ($NUM_FAILED -eq 0 && $NUM_CANCELLED -eq 0) || $DOCS_ONLY == 'true' ]]; then
            RESULT="success"
          elif [[ $NUM_CANCELLED -gt 0 ]]; then
            RESULT="cancelled"
          else
            RESULT="failure"
          fi
          # Output the final status
          echo "code=$RESULT" | tee -a $GITHUB_OUTPUT
      - name: Checkout for GH CLI
        uses: actions/checkout@v4

      - name: Remove label if not cancelled
        if: |
          steps.result.outputs.code != 'cancelled'
          && github.event.label.name == 'Run CICD'
          && github.event.pull_request.head.repo.full_name == github.repository
        env:
          GH_TOKEN: ${{ github.token }}
          PR_NUMBER: ${{ github.event.number }}
        run: gh pr edit "$PR_NUMBER" --remove-label "Run CICD"

      - name: Pipeline successful, add PR comment
        if: |
          steps.result.outputs.code == 'success'
          && github.event_name == 'pull_request'
          && env.SLACK_WEBHOOK != ''
        uses: peter-evans/create-or-update-comment@v4
        env:
          SLACK_WEBHOOK: ${{ secrets.SLACK_WEBHOOK }}
          REPOSITORY: ${{ github.repository }}
          RUN_ID: ${{ github.run_id }}
        with:
          issue-number: ${{ github.event.number }}
          body: |
            [🤖]: Hi @${{ github.event.pull_request.user.login }} 👋,
            We wanted to let you know that a [CICD pipeline](https://github.com/${{ env.REPOSITORY }}/actions/runs/${{ env.RUN_ID }}) for this PR just finished successfully.
            So it might be time to merge this PR or get some approvals.
            //cc @NVIDIA-NeMo/automation
      - name: "Pipeline not successful and not cancelled: Send Slack alert & create step summary"
        if: |
          steps.result.outputs.code == 'failure'
          && github.event.label.name == 'Run CICD'
          && env.SLACK_WEBHOOK != ''
        env:
          SLACK_WEBHOOK: ${{ secrets.SLACK_WEBHOOK }}
          GH_TOKEN: ${{ secrets.GITHUB_TOKEN }}
          REPOSITORY: ${{ github.repository }}
          RUN_ID: ${{ github.run_id }}
          PR_NUMBER: ${{ github.event.number }}
          SERVER_URL: ${{ github.server_url }}
        run: |
          set -x
          pip install PyGithub
          export BRANCH_NAME=${GITHUB_HEAD_REF:-${GITHUB_REF#refs/heads/}}
          python .github/scripts/notify.py
      - name: Exit
        if: ${{ always() }}
        env:
          RESULT: ${{ steps.result.outputs.code }}
        run: |
          if [ $RESULT == "success" ]; then
            exit 0
          else
            exit 1
          fi

  Coverage:
    runs-on: ubuntu-latest
    needs: [pre-flight, Nemo_CICD_Test]
    if: |
      needs.pre-flight.outputs.test_to_run != '[]'
      && needs.pre-flight.outputs.docs_only == 'false'
      && (
        success()
        || needs.Nemo_CICD_Test.result == 'success'
      )
      && !cancelled()
    strategy:
      matrix:
        flag: [unit-test]
    steps:
      - name: Checkout
        uses: actions/checkout@v4

      - name: Download coverage reports of current branch
        uses: actions/download-artifact@v4
        with:
          pattern: coverage-${{ matrix.flag }}-*

      - name: Get total coverage of current branch
        shell: bash -x -e -u -o pipefail {0}
        if: always()
        run: |
          pip install coverage[toml]
          ls -al .
          ls -al coverage-*/
          coverage combine --keep $(ls coverage-*/.coverage)
          coverage report -i
          rm -rf coverage-*
          ls -al

      - name: Upload coverage reports to Codecov
        uses: codecov/codecov-action@v5
        with:
          token: ${{ secrets.CODECOV_TOKEN }}
          verbose: true
          flags: ${{ matrix.flag }}

      - name: Upload artifacts
        uses: actions/upload-artifact@v4
        with:
          name: coverage-${{ matrix.flag }}-aggregated
          path: |
            .coverage
          include-hidden-files: true

  codecov-placeholder:
    name: codecov/patch
    needs: [pre-flight]
    if: needs.pre-flight.outputs.docs_only == 'true'
    runs-on: ubuntu-latest
    steps:
      - name: codecov_placeholder
        run: |
          echo "This is a placeholder status check for when no tests are ran but the codecov status is expected"<|MERGE_RESOLUTION|>--- conflicted
+++ resolved
@@ -152,13 +152,10 @@
           cd ray-curator
           pip install --no-cache-dir ".[text]"
           pip install --no-cache-dir ".[video]"
-<<<<<<< HEAD
           pip install --no-cache-dir ".[audio]"
           pip install --no-cache-dir pytest-asyncio coverage
-=======
           pip install --no-cache-dir "internvideo2-multi-modality @ git+https://github.com/suiyoubi/InternVideo.git@curator#subdirectory=InternVideo2/multi_modality"
           pip install --no-cache-dir --group test
->>>>>>> efe76b9d
 
       - name: Run tests (CPU)
         run: |
